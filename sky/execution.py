"""Execution layer: resource provisioner + task launcher.

Usage:

   >> sky.launch(planned_dag)

Current resource privisioners:

  - Ray autoscaler

Current task launcher:

  - ray exec + each task's commands
"""
import copy
import enum
import getpass
<<<<<<< HEAD
import requests
from rich import console as rich_console
import tempfile
import time
=======
>>>>>>> 397e3e0e
import os
import tempfile
from typing import Any, Dict, List, Optional, Union
import uuid

import colorama

import sky
from sky import backends
from sky import clouds
from sky import core
from sky import exceptions
from sky import global_user_state
from sky import optimizer
from sky import sky_logging
from sky import skypilot_config
from sky import spot
from sky import serve
from sky import status_lib
from sky import task as task_lib
from sky.backends import backend_utils
from sky.clouds import gcp
from sky.data import data_utils
from sky.data import storage as storage_lib
from sky.skylet import constants
<<<<<<< HEAD
from sky.skylet import job_lib
=======
from sky.usage import usage_lib
>>>>>>> 397e3e0e
from sky.utils import common_utils
from sky.utils import dag_utils
from sky.utils import env_options
from sky.utils import log_utils
from sky.utils import subprocess_utils
from sky.utils import timeline
from sky.utils import ux_utils

logger = sky_logging.init_logger(__name__)

# Message thrown when APIs sky.{exec,launch,spot_launch}() received a string
# instead of a Dag.  CLI (cli.py) is implemented by us so should not trigger
# this.
_ENTRYPOINT_STRING_AS_DAG_MESSAGE = """\
Expected a sky.Task or sky.Dag but received a string.

If you meant to run a command, make it a Task's run command:

    task = sky.Task(run=command)

The command can then be run as:

  sky.exec(task, cluster_name=..., ...)
  # Or use {'V100': 1}, 'V100:0.5', etc.
  task.set_resources(sky.Resources(accelerators='V100:1'))
  sky.exec(task, cluster_name=..., ...)

  sky.launch(task, ...)

  sky.spot_launch(task, ...)
""".strip()


def _convert_to_dag(entrypoint: Any) -> 'sky.Dag':
    """Convert the entrypoint to a sky.Dag.

    Raises TypeError if 'entrypoint' is not a 'sky.Task' or 'sky.Dag'.
    """
    # Not suppressing stacktrace: when calling this via API user may want to
    # see their own program in the stacktrace. Our CLI impl would not trigger
    # these errors.
    if isinstance(entrypoint, str):
        raise TypeError(_ENTRYPOINT_STRING_AS_DAG_MESSAGE)
    elif isinstance(entrypoint, sky.Dag):
        return copy.deepcopy(entrypoint)
    elif isinstance(entrypoint, task_lib.Task):
        entrypoint = copy.deepcopy(entrypoint)
        with sky.Dag() as dag:
            dag.add(entrypoint)
            dag.name = entrypoint.name
        return dag
    else:
        raise TypeError(
            'Expected a sky.Task or sky.Dag but received argument of type: '
            f'{type(entrypoint)}')


class Stage(enum.Enum):
    """Stages for a run of a sky.Task."""
    # TODO: rename actual methods to be consistent.
    CLONE_DISK = enum.auto()
    OPTIMIZE = enum.auto()
    PROVISION = enum.auto()
    SYNC_WORKDIR = enum.auto()
    SYNC_FILE_MOUNTS = enum.auto()
    SETUP = enum.auto()
    PRE_EXEC = enum.auto()
    EXEC = enum.auto()
    DOWN = enum.auto()


def _maybe_clone_disk_from_cluster(clone_disk_from: Optional[str],
                                   cluster_name: Optional[str],
                                   task: 'sky.Task') -> 'sky.Task':
    if clone_disk_from is None:
        return task
    task, handle = backend_utils.check_can_clone_disk_and_override_task(
        clone_disk_from, cluster_name, task)
    original_cloud = handle.launched_resources.cloud
    assert original_cloud is not None, handle.launched_resources
    task_resources = list(task.resources)[0]

    with log_utils.safe_rich_status('Creating image from source cluster '
                                    f'{clone_disk_from!r}'):
        image_id = original_cloud.create_image_from_cluster(
            clone_disk_from,
            backend_utils.tag_filter_for_cluster(clone_disk_from),
            region=handle.launched_resources.region,
            zone=handle.launched_resources.zone,
        )
        log_utils.force_update_rich_status(
            f'Migrating image {image_id} to target region '
            f'{task_resources.region}...')
        source_region = handle.launched_resources.region
        target_region = task_resources.region
        assert source_region is not None, handle.launched_resources
        assert target_region is not None, task_resources

        image_id = original_cloud.maybe_move_image(
            image_id,
            source_region=source_region,
            target_region=target_region,
            source_zone=handle.launched_resources.zone,
            target_zone=task_resources.zone,
        )
    logger.info(
        f'{colorama.Fore.GREEN}'
        f'Successfully created image {image_id!r} for {clone_disk_from!r} '
        f'on {original_cloud}.{colorama.Style.RESET_ALL}\n'
        'Overriding task\'s image_id.')
    task_resources = task_resources.copy(image_id=image_id,
                                         _is_image_managed=True)
    task.set_resources(task_resources)
    # Set the best_resources to None to trigger a re-optimization, so that
    # the new task_resources is used.
    task.best_resources = None
    logger.debug(f'Overridden task resources: {task.resources}')
    return task


def _execute(
    entrypoint: Union['sky.Task', 'sky.Dag'],
    dryrun: bool = False,
    down: bool = False,
    stream_logs: bool = True,
    handle: Any = None,
    backend: Optional[backends.Backend] = None,
    retry_until_up: bool = False,
    optimize_target: optimizer.OptimizeTarget = optimizer.OptimizeTarget.COST,
    stages: Optional[List[Stage]] = None,
    cluster_name: Optional[str] = None,
    detach_setup: bool = False,
    detach_run: bool = False,
    idle_minutes_to_autostop: Optional[int] = None,
    no_setup: bool = False,
    clone_disk_from: Optional[str] = None,
    # Internal only:
    # pylint: disable=invalid-name
    _is_launched_by_spot_controller: bool = False,
) -> None:
    """Execute an entrypoint.

    If sky.Task is given or DAG has not been optimized yet, this will call
    sky.optimize() for the caller.

    Args:
      entrypoint: sky.Task or sky.Dag.
      dryrun: bool; if True, only print the provision info (e.g., cluster
        yaml).
      down: bool; whether to tear down the launched resources after all jobs
        finish (successfully or abnormally). If idle_minutes_to_autostop is
        also set, the cluster will be torn down after the specified idle time.
        Note that if errors occur during provisioning/data syncing/setting up,
        the cluster will not be torn down for debugging purposes.
      stream_logs: bool; whether to stream all tasks' outputs to the client.
      handle: Any; if provided, execution will use an existing backend cluster
        handle instead of provisioning a new one.
      backend: Backend; backend to use for executing the tasks. Defaults to
        CloudVmRayBackend()
      retry_until_up: bool; whether to retry the provisioning until the cluster
        is up.
      optimize_target: OptimizeTarget; the dag optimization metric, e.g.
        OptimizeTarget.COST.
      stages: List of stages to run.  If None, run the whole life cycle of
        execution; otherwise, just the specified stages.  Used for `sky exec`
        skipping all setup steps.
      cluster_name: Name of the cluster to create/reuse.  If None,
        auto-generate a name.
      detach_setup: If True, run setup in non-interactive mode as part of the
        job itself. You can safely ctrl-c to detach from logging, and it will
        not interrupt the setup process. To see the logs again after detaching,
        use `sky logs`. To cancel setup, cancel the job via `sky cancel`.
      detach_run: If True, as soon as a job is submitted, return from this
        function and do not stream execution logs.
      idle_minutes_to_autostop: int; if provided, the cluster will be set to
        autostop after this many minutes of idleness.
      no_setup: bool; whether to skip setup commands or not when (re-)launching.
    """
    dag = _convert_to_dag(entrypoint)
    assert len(dag) == 1, f'We support 1 task for now. {dag}'
    task = dag.tasks[0]

    if task.need_spot_recovery:
        with ux_utils.print_exception_no_traceback():
            raise ValueError(
                'Spot recovery is specified in the task. To launch the '
                'managed spot job, please use: sky spot launch')

    cluster_exists = False
    if cluster_name is not None:
        existing_handle = global_user_state.get_handle_from_cluster_name(
            cluster_name)
        cluster_exists = existing_handle is not None
        # TODO(woosuk): If the cluster exists, print a warning that
        # `cpus` and `memory` are not used as a job scheduling constraint,
        # unlike `gpus`.

    stages = stages if stages is not None else list(Stage)

    # Requested features that some clouds support and others don't.
    requested_features = set()

    if task.num_nodes > 1:
        requested_features.add(clouds.CloudImplementationFeatures.MULTI_NODE)

    backend = backend if backend is not None else backends.CloudVmRayBackend()
    if isinstance(backend, backends.CloudVmRayBackend):
        if down and idle_minutes_to_autostop is None:
            # Use auto{stop,down} to terminate the cluster after the task is
            # done.
            idle_minutes_to_autostop = 0
        if idle_minutes_to_autostop is not None:
            if idle_minutes_to_autostop == 0:
                # idle_minutes_to_autostop=0 can cause the following problem:
                # After we set the autostop in the PRE_EXEC stage with -i 0,
                # it could be possible that the cluster immediately found
                # itself have no task running and start the auto{stop,down}
                # process, before the task is submitted in the EXEC stage.
                verb = 'torn down' if down else 'stopped'
                logger.info(f'{colorama.Style.DIM}The cluster will '
                            f'be {verb} after 1 minutes of idleness '
                            '(after all jobs finish).'
                            f'{colorama.Style.RESET_ALL}')
                idle_minutes_to_autostop = 1
            stages.remove(Stage.DOWN)

            if not down:
                requested_features.add(
                    clouds.CloudImplementationFeatures.AUTOSTOP)
                # TODO(ewzeng): allow autostop for spot when stopping is
                # supported.
                if task.use_spot:
                    with ux_utils.print_exception_no_traceback():
                        raise ValueError(
                            'Autostop is not supported for spot instances.')

    elif idle_minutes_to_autostop is not None:
        # TODO(zhwu): Autostop is not supported for non-CloudVmRayBackend.
        with ux_utils.print_exception_no_traceback():
            raise ValueError(
                f'Backend {backend.NAME} does not support autostop, please try '
                f'{backends.CloudVmRayBackend.NAME}')

    if Stage.CLONE_DISK in stages:
        task = _maybe_clone_disk_from_cluster(clone_disk_from, cluster_name,
                                              task)

    if not cluster_exists:
        if (Stage.PROVISION in stages and task.use_spot and
                not _is_launched_by_spot_controller):
            yellow = colorama.Fore.YELLOW
            bold = colorama.Style.BRIGHT
            reset = colorama.Style.RESET_ALL
            logger.info(
                f'{yellow}Launching an unmanaged spot task, which does not '
                f'automatically recover from preemptions.{reset}\n{yellow}To '
                'get automatic recovery, use managed spot instead: '
                f'{reset}{bold}sky spot launch{reset} {yellow}or{reset} '
                f'{bold}sky.spot_launch(){reset}.')

        if Stage.OPTIMIZE in stages:
            if task.best_resources is None:
                # TODO: fix this for the situation where number of requested
                # accelerators is not an integer.
                if isinstance(backend, backends.CloudVmRayBackend):
                    # TODO: adding this check because docker backend on a
                    # no-credential machine should not enter optimize(), which
                    # would directly error out ('No cloud is enabled...').  Fix
                    # by moving `sky check` checks out of optimize()?
                    dag = sky.optimize(dag, minimize=optimize_target)
                    task = dag.tasks[0]  # Keep: dag may have been deep-copied.
                    assert task.best_resources is not None, task

    backend.register_info(dag=dag,
                          optimize_target=optimize_target,
                          requested_features=requested_features)

    if task.storage_mounts is not None:
        # Optimizer should eventually choose where to store bucket
        task.sync_storage_mounts()

    try:
        if Stage.PROVISION in stages:
            if handle is None:
                handle = backend.provision(task,
                                           task.best_resources,
                                           dryrun=dryrun,
                                           stream_logs=stream_logs,
                                           cluster_name=cluster_name,
                                           retry_until_up=retry_until_up)

        if dryrun and handle is None:
            logger.info('Dryrun finished.')
            return

        if Stage.SYNC_WORKDIR in stages and not dryrun:
            if task.workdir is not None:
                backend.sync_workdir(handle, task.workdir)

        if Stage.SYNC_FILE_MOUNTS in stages and not dryrun:
            backend.sync_file_mounts(handle, task.file_mounts,
                                     task.storage_mounts)

        if no_setup:
            logger.info('Setup commands skipped.')
        elif Stage.SETUP in stages and not dryrun:
            backend.setup(handle, task, detach_setup=detach_setup)

        if Stage.PRE_EXEC in stages and not dryrun:
            if idle_minutes_to_autostop is not None:
                assert isinstance(backend, backends.CloudVmRayBackend)
                backend.set_autostop(handle,
                                     idle_minutes_to_autostop,
                                     down=down)

        if Stage.EXEC in stages:
            try:
                global_user_state.update_last_use(handle.get_cluster_name())
                backend.execute(handle, task, detach_run, dryrun=dryrun)
            finally:
                # Enables post_execute() to be run after KeyboardInterrupt.
                backend.post_execute(handle, down)

        if Stage.DOWN in stages and not dryrun:
            if down and idle_minutes_to_autostop is None:
                backend.teardown_ephemeral_storage(task)
                backend.teardown(handle, terminate=True)
    finally:
        if (cluster_name != spot.SPOT_CONTROLLER_NAME and
                cluster_name is not None and
                not cluster_name.startswith(serve.CONTROLLER_PREFIX)):
            # UX: print live clusters to make users aware (to save costs).
            #
            # Don't print if this job is launched by the spot controller,
            # because spot jobs are serverless, there can be many of them, and
            # users tend to continuously monitor spot jobs using `sky spot
            # status`.
            #
            # Disable the usage collection for this status command.
            env = dict(os.environ,
                       **{env_options.Options.DISABLE_LOGGING.value: '1'})
            subprocess_utils.run('sky status --no-show-spot-jobs', env=env)
        # UX: Don't show cursor if we are initializing a skyserve controller,
        # since it will mess up the progress bar.
        if (cluster_name is None or
                not cluster_name.startswith(serve.CONTROLLER_PREFIX)):
            print()
            print('\x1b[?25h', end='')  # Show cursor.


@timeline.event
@usage_lib.entrypoint
def launch(
    task: Union['sky.Task', 'sky.Dag'],
    cluster_name: Optional[str] = None,
    retry_until_up: bool = False,
    idle_minutes_to_autostop: Optional[int] = None,
    dryrun: bool = False,
    down: bool = False,
    stream_logs: bool = True,
    backend: Optional[backends.Backend] = None,
    optimize_target: optimizer.OptimizeTarget = optimizer.OptimizeTarget.COST,
    detach_setup: bool = False,
    detach_run: bool = False,
    no_setup: bool = False,
    clone_disk_from: Optional[str] = None,
    # Internal only:
    # pylint: disable=invalid-name
    _is_launched_by_spot_controller: bool = False,
) -> None:
    # NOTE(dev): Keep the docstring consistent between the Python API and CLI.
    """Launch a task.

    The task's setup and run commands are executed under the task's workdir
    (when specified, it is synced to remote cluster).  The task undergoes job
    queue scheduling on the cluster.

    Currently, the first argument must be a sky.Task, or (EXPERIMENTAL advanced
    usage) a sky.Dag. In the latter case, currently it must contain a single
    task; support for pipelines/general DAGs are in experimental branches.

    Args:
        task: sky.Task, or sky.Dag (experimental; 1-task only) to launch.
        cluster_name: name of the cluster to create/reuse.  If None,
            auto-generate a name.
        retry_until_up: whether to retry launching the cluster until it is
            up.
        idle_minutes_to_autostop: automatically stop the cluster after this
            many minute of idleness, i.e., no running or pending jobs in the
            cluster's job queue. Idleness gets reset whenever setting-up/
            running/pending jobs are found in the job queue. Setting this
            flag is equivalent to running
            ``sky.launch(..., detach_run=True, ...)`` and then
            ``sky.autostop(idle_minutes=<minutes>)``. If not set, the cluster
            will not be autostopped.
        down: Tear down the cluster after all jobs finish (successfully or
            abnormally). If --idle-minutes-to-autostop is also set, the
            cluster will be torn down after the specified idle time.
            Note that if errors occur during provisioning/data syncing/setting
            up, the cluster will not be torn down for debugging purposes.
        dryrun: if True, do not actually launch the cluster.
        stream_logs: if True, show the logs in the terminal.
        backend: backend to use.  If None, use the default backend
            (CloudVMRayBackend).
        optimize_target: target to optimize for. Choices: OptimizeTarget.COST,
            OptimizeTarget.TIME.
        detach_setup: If True, run setup in non-interactive mode as part of the
            job itself. You can safely ctrl-c to detach from logging, and it
            will not interrupt the setup process. To see the logs again after
            detaching, use `sky logs`. To cancel setup, cancel the job via
            `sky cancel`. Useful for long-running setup
            commands.
        detach_run: If True, as soon as a job is submitted, return from this
            function and do not stream execution logs.
        no_setup: if True, do not re-run setup commands.
        clone_disk_from: [Experimental] if set, clone the disk from the
            specified cluster. This is useful to migrate the cluster to a
            different availability zone or region.

    Example:
        .. code-block:: python

            import sky
            task = sky.Task(run='echo hello SkyPilot')
            task.set_resources(
                sky.Resources(cloud=sky.AWS(), accelerators='V100:4'))
            sky.launch(task, cluster_name='my-cluster')

    Raises:
        exceptions.ClusterOwnerIdentityMismatchError: if the cluster is
            owned by another user.
        exceptions.InvalidClusterNameError: if the cluster name is invalid.
        exceptions.ResourcesMismatchError: if the requested resources
            do not match the existing cluster.
        exceptions.NotSupportedError: if required features are not supported
            by the backend/cloud/cluster.
        exceptions.ResourcesUnavailableError: if the requested resources
            cannot be satisfied. The failover_history of the exception
            will be set as:
                1. Empty: iff the first-ever sky.optimize() fails to
                find a feasible resource; no pre-check or actual launch is
                attempted.
                2. Non-empty: iff at least 1 exception from either
                our pre-checks (e.g., cluster name invalid) or a region/zone
                throwing resource unavailability.
        exceptions.CommandError: any ssh command error.
        exceptions.NoCloudAccessError: if all clouds are disabled.
    Other exceptions may be raised depending on the backend.
    """
    entrypoint = task
    backend_utils.check_cluster_name_not_reserved(cluster_name,
                                                  operation_str='sky.launch')

    _execute(
        entrypoint=entrypoint,
        dryrun=dryrun,
        down=down,
        stream_logs=stream_logs,
        handle=None,
        backend=backend,
        retry_until_up=retry_until_up,
        optimize_target=optimize_target,
        cluster_name=cluster_name,
        detach_setup=detach_setup,
        detach_run=detach_run,
        idle_minutes_to_autostop=idle_minutes_to_autostop,
        no_setup=no_setup,
        clone_disk_from=clone_disk_from,
        _is_launched_by_spot_controller=_is_launched_by_spot_controller,
    )


@usage_lib.entrypoint
def exec(  # pylint: disable=redefined-builtin
    task: Union['sky.Task', 'sky.Dag'],
    cluster_name: str,
    dryrun: bool = False,
    down: bool = False,
    stream_logs: bool = True,
    backend: Optional[backends.Backend] = None,
    detach_run: bool = False,
) -> None:
    # NOTE(dev): Keep the docstring consistent between the Python API and CLI.
    """Execute a task on an existing cluster.

    This function performs two actions:

    (1) workdir syncing, if the task has a workdir specified;
    (2) executing the task's ``run`` commands.

    All other steps (provisioning, setup commands, file mounts syncing) are
    skipped.  If any of those specifications changed in the task, this function
    will not reflect those changes.  To ensure a cluster's setup is up to date,
    use ``sky.launch()`` instead.

    Execution and scheduling behavior:

    - The task will undergo job queue scheduling, respecting any specified
      resource requirement. It can be executed on any node of the cluster with
      enough resources.
    - The task is run under the workdir (if specified).
    - The task is run non-interactively (without a pseudo-terminal or
      pty), so interactive commands such as ``htop`` do not work.
      Use ``ssh my_cluster`` instead.

    Args:
        task: sky.Task, or sky.Dag (experimental; 1-task only) containing the
          task to execute.
        cluster_name: name of an existing cluster to execute the task.
        down: Tear down the cluster after all jobs finish (successfully or
            abnormally). If --idle-minutes-to-autostop is also set, the
            cluster will be torn down after the specified idle time.
            Note that if errors occur during provisioning/data syncing/setting
            up, the cluster will not be torn down for debugging purposes.
        dryrun: if True, do not actually execute the task.
        stream_logs: if True, show the logs in the terminal.
        backend: backend to use.  If None, use the default backend
            (CloudVMRayBackend).
        detach_run: if True, detach from logging once the task has been
            submitted.

    Raises:
        ValueError: if the specified cluster does not exist or is not in UP
            status.
        sky.exceptions.NotSupportedError: if the specified cluster is a
            reserved cluster that does not support this operation.
    """
    entrypoint = task
    if isinstance(entrypoint, sky.Dag):
        logger.warning(
            f'{colorama.Fore.YELLOW}Passing a sky.Dag to sky.exec() is '
            'deprecated. Pass sky.Task instead.'
            f'{colorama.Style.RESET_ALL}')
    backend_utils.check_cluster_name_not_reserved(cluster_name,
                                                  operation_str='sky.exec')

    handle = backend_utils.check_cluster_available(
        cluster_name,
        operation='executing tasks',
        check_cloud_vm_ray_backend=False,
        dryrun=dryrun)
    _execute(entrypoint=entrypoint,
             dryrun=dryrun,
             down=down,
             stream_logs=stream_logs,
             handle=handle,
             backend=backend,
             stages=[
                 Stage.SYNC_WORKDIR,
                 Stage.EXEC,
             ],
             cluster_name=cluster_name,
             detach_run=detach_run)


@usage_lib.entrypoint
def spot_launch(
    task: Union['sky.Task', 'sky.Dag'],
    name: Optional[str] = None,
    stream_logs: bool = True,
    detach_run: bool = False,
    retry_until_up: bool = False,
):
    # NOTE(dev): Keep the docstring consistent between the Python API and CLI.
    """Launch a managed spot job.

    Please refer to the sky.cli.spot_launch for the document.

    Args:
        task: sky.Task, or sky.Dag (experimental; 1-task only) to launch as a
          managed spot job.
        name: Name of the spot job.
        detach_run: Whether to detach the run.

    Raises:
        ValueError: cluster does not exist.
        sky.exceptions.NotSupportedError: the feature is not supported.
    """
    entrypoint = task
    dag_uuid = str(uuid.uuid4().hex[:4])

    dag = _convert_to_dag(entrypoint)
    assert dag.is_chain(), ('Only single-task or chain DAG is '
                            'allowed for spot_launch.', dag)

    dag_utils.maybe_infer_and_fill_dag_and_task_names(dag)

    task_names = set()
    for task_ in dag.tasks:
        if task_.name in task_names:
            raise ValueError(
                f'Task name {task_.name!r} is duplicated in the DAG. Either '
                'change task names to be unique, or specify the DAG name only '
                'and comment out the task names (so that they will be auto-'
                'generated) .')
        task_names.add(task_.name)
    for task_ in dag.tasks:
        assert len(task_.resources) == 1, task_
        resources = list(task_.resources)[0]

        change_default_value: Dict[str, Any] = {}
        if not resources.use_spot_specified:
            change_default_value['use_spot'] = True
        if resources.spot_recovery is None:
            change_default_value['spot_recovery'] = spot.SPOT_DEFAULT_STRATEGY

        new_resources = resources.copy(**change_default_value)
        task_.set_resources({new_resources})

        _maybe_translate_local_file_mounts_and_sync_up(task_)

    with tempfile.NamedTemporaryFile(prefix=f'spot-dag-{dag.name}-',
                                     mode='w') as f:
        dag_utils.dump_chain_dag_to_yaml(dag, f.name)
        controller_name = spot.SPOT_CONTROLLER_NAME
        vars_to_fill = {
            'remote_user_yaml_prefix': spot.SPOT_TASK_YAML_PREFIX,
            'user_yaml_path': f.name,
            'user_config_path': None,
            'spot_controller': controller_name,
            # Note: actual spot cluster name will be <task.name>-<spot job ID>
            'dag_name': dag.name,
            'uuid': dag_uuid,
            'google_sdk_installation_commands':
                gcp.GOOGLE_SDK_INSTALLATION_COMMAND,
            'is_dev': env_options.Options.IS_DEVELOPER.get(),
            'is_debug': env_options.Options.SHOW_DEBUG_INFO.get(),
            'disable_logging': env_options.Options.DISABLE_LOGGING.get(),
            'logging_user_hash': common_utils.get_user_hash(),
            'retry_until_up': retry_until_up,
            # Should not use $USER here, as that env var can be empty when
            # running in a container.
            'user': getpass.getuser(),
        }
        controller_resources_config = copy.copy(
            spot.constants.CONTROLLER_RESOURCES)
        if skypilot_config.loaded():
            # Look up the contents of the already loaded configs via the
            # 'skypilot_config' module. Don't simply read the on-disk file as
            # it may have changed since this process started.
            #
            # Set any proxy command to None, because the controller would've
            # been launched behind the proxy, and in general any nodes we
            # launch may not have or need the proxy setup. (If the controller
            # needs to launch spot clusters in another region/VPC, the user
            # should properly set up VPC peering, which will allow the
            # cross-region/VPC communication. The proxy command is orthogonal
            # to this scenario.)
            #
            # This file will be uploaded to the controller node and will be
            # used throughout the spot job's recovery attempts (i.e., if it
            # relaunches due to preemption, we make sure the same config is
            # used).
            #
            # NOTE: suppose that we have a controller in old VPC, then user
            # changes 'vpc_name' in the config and does a 'spot launch'. In
            # general, the old controller may not successfully launch the job
            # in the new VPC. This happens if the two VPCs don’t have peering
            # set up. Like other places in the code, we assume properly setting
            # up networking is user's responsibilities.
            # TODO(zongheng): consider adding a basic check that checks
            # controller VPC (or name) == the spot job's VPC (or name). It may
            # not be a sufficient check (as it's always possible that peering
            # is not set up), but it may catch some obvious errors.
            # TODO(zhwu): hacky. We should only set the proxy command of the
            # cloud where the controller is launched (currently, only aws user
            # uses proxy_command).
            proxy_command_key = ('aws', 'ssh_proxy_command')
            ssh_proxy_command = skypilot_config.get_nested(
                proxy_command_key, None)
            config_dict = skypilot_config.to_dict()
            if isinstance(ssh_proxy_command, str):
                config_dict = skypilot_config.set_nested(
                    proxy_command_key, None)
            elif isinstance(ssh_proxy_command, dict):
                # Instead of removing the key, we set the value to empty string
                # so that the controller will only try the regions specified by
                # the keys.
                ssh_proxy_command = {k: None for k in ssh_proxy_command}
                config_dict = skypilot_config.set_nested(
                    proxy_command_key, ssh_proxy_command)

            with tempfile.NamedTemporaryFile(mode='w', delete=False) as tmpfile:
                common_utils.dump_yaml(tmpfile.name, config_dict)
                vars_to_fill.update({
                    'user_config_path': tmpfile.name,
                    'env_var_skypilot_config':
                        skypilot_config.ENV_VAR_SKYPILOT_CONFIG,
                })

            # Override the controller resources with the ones specified in the
            # config.
            custom_controller_resources_config = skypilot_config.get_nested(
                ('spot', 'controller', 'resources'), None)
            if custom_controller_resources_config is not None:
                controller_resources_config.update(
                    custom_controller_resources_config)
        try:
            controller_resources = sky.Resources.from_yaml_config(
                controller_resources_config)
        except ValueError as e:
            with ux_utils.print_exception_no_traceback():
                raise ValueError(
                    'Spot controller resources is not valid, please check '
                    '~/.sky/config.yaml file and make sure '
                    'spot.controller.resources is a valid resources spec. '
                    'Details:\n'
                    f'  {common_utils.format_exception(e, use_bracket=True)}'
                ) from e

        yaml_path = os.path.join(spot.SPOT_CONTROLLER_YAML_PREFIX,
                                 f'{name}-{dag_uuid}.yaml')
        backend_utils.fill_template(spot.SPOT_CONTROLLER_TEMPLATE,
                                    vars_to_fill,
                                    output_path=yaml_path)
        controller_task = task_lib.Task.from_yaml(yaml_path)
        assert len(controller_task.resources) == 1, controller_task
        # Backward compatibility: if the user changed the
        # spot-controller.yaml.j2 to customize the controller resources,
        # we should use it.
        controller_task_resources = list(controller_task.resources)[0]
        if not controller_task_resources.is_empty():
            controller_resources = controller_task_resources
        controller_task.set_resources(controller_resources)

        controller_task.spot_dag = dag
        assert len(controller_task.resources) == 1

        print(f'{colorama.Fore.YELLOW}'
              f'Launching managed spot job {dag.name} from spot controller...'
              f'{colorama.Style.RESET_ALL}')
        print('Launching spot controller...')
        _execute(
            entrypoint=controller_task,
            stream_logs=stream_logs,
            cluster_name=controller_name,
            detach_run=detach_run,
            idle_minutes_to_autostop=spot.
            SPOT_CONTROLLER_IDLE_MINUTES_TO_AUTOSTOP,
            retry_until_up=True,
        )


def _maybe_translate_local_file_mounts_and_sync_up(task: task_lib.Task):
    """Translates local->VM mounts into Storage->VM, then syncs up any Storage.

    Eagerly syncing up local->Storage ensures Storage->VM would work at task
    launch time.

    If there are no local source paths to be translated, this function would
    still sync up any storage mounts with local source paths (which do not
    undergo translation).
    """
    # ================================================================
    # Translate the workdir and local file mounts to cloud file mounts.
    # ================================================================
    run_id = common_utils.get_usage_run_id()[:8]
    original_file_mounts = task.file_mounts if task.file_mounts else {}
    original_storage_mounts = task.storage_mounts if task.storage_mounts else {}

    copy_mounts = task.get_local_to_remote_file_mounts()
    if copy_mounts is None:
        copy_mounts = {}

    has_local_source_paths_file_mounts = bool(copy_mounts)
    has_local_source_paths_workdir = task.workdir is not None

    msg = None
    if has_local_source_paths_workdir and has_local_source_paths_file_mounts:
        msg = 'workdir and file_mounts with local source paths'
    elif has_local_source_paths_file_mounts:
        msg = 'file_mounts with local source paths'
    elif has_local_source_paths_workdir:
        msg = 'workdir'
    if msg:
        logger.info(f'{colorama.Fore.YELLOW}Translating {msg} to SkyPilot '
                    f'Storage...{colorama.Style.RESET_ALL}')

    # Step 1: Translate the workdir to SkyPilot storage.
    new_storage_mounts = {}
    if task.workdir is not None:
        bucket_name = spot.constants.SPOT_WORKDIR_BUCKET_NAME.format(
            username=getpass.getuser(), id=run_id)
        workdir = task.workdir
        task.workdir = None
        if (constants.SKY_REMOTE_WORKDIR in original_file_mounts or
                constants.SKY_REMOTE_WORKDIR in original_storage_mounts):
            raise ValueError(
                f'Cannot mount {constants.SKY_REMOTE_WORKDIR} as both the '
                'workdir and file_mounts contains it as the target.')
        new_storage_mounts[
            constants.
            SKY_REMOTE_WORKDIR] = storage_lib.Storage.from_yaml_config({
                'name': bucket_name,
                'source': workdir,
                'persistent': False,
                'mode': 'COPY',
            })
        # Check of the existence of the workdir in file_mounts is done in
        # the task construction.
        logger.info(f'Workdir {workdir!r} will be synced to cloud storage '
                    f'{bucket_name!r}.')

    # Step 2: Translate the local file mounts with folder in src to SkyPilot
    # storage.
    # TODO(zhwu): Optimize this by:
    # 1. Use the same bucket for all the mounts.
    # 2. When the src is the same, use the same bucket.
    copy_mounts_with_file_in_src = {}
    for i, (dst, src) in enumerate(copy_mounts.items()):
        assert task.file_mounts is not None
        task.file_mounts.pop(dst)
        if os.path.isfile(os.path.abspath(os.path.expanduser(src))):
            copy_mounts_with_file_in_src[dst] = src
            continue
        bucket_name = spot.constants.SPOT_FM_BUCKET_NAME.format(
            username=getpass.getuser(),
            id=f'{run_id}-{i}',
        )
        new_storage_mounts[dst] = storage_lib.Storage.from_yaml_config({
            'name': bucket_name,
            'source': src,
            'persistent': False,
            'mode': 'COPY',
        })
        logger.info(
            f'Folder in local file mount {src!r} will be synced to SkyPilot '
            f'storage {bucket_name}.')

    # Step 3: Translate local file mounts with file in src to SkyPilot storage.
    # Hard link the files in src to a temporary directory, and upload folder.
    local_fm_path = os.path.join(
        tempfile.gettempdir(),
        spot.constants.SPOT_FM_LOCAL_TMP_DIR.format(id=run_id))
    os.makedirs(local_fm_path, exist_ok=True)
    file_bucket_name = spot.constants.SPOT_FM_FILE_ONLY_BUCKET_NAME.format(
        username=getpass.getuser(), id=run_id)
    if copy_mounts_with_file_in_src:
        src_to_file_id = {}
        for i, src in enumerate(set(copy_mounts_with_file_in_src.values())):
            src_to_file_id[src] = i
            os.link(os.path.abspath(os.path.expanduser(src)),
                    os.path.join(local_fm_path, f'file-{i}'))

        new_storage_mounts[
            spot.constants.
            SPOT_FM_REMOTE_TMP_DIR] = storage_lib.Storage.from_yaml_config({
                'name': file_bucket_name,
                'source': local_fm_path,
                'persistent': False,
                'mode': 'MOUNT',
            })
        if spot.constants.SPOT_FM_REMOTE_TMP_DIR in original_storage_mounts:
            with ux_utils.print_exception_no_traceback():
                raise ValueError(
                    'Failed to translate file mounts, due to the default '
                    f'destination {spot.constants.SPOT_FM_REMOTE_TMP_DIR} '
                    'being taken.')
        sources = list(src_to_file_id.keys())
        sources_str = '\n\t'.join(sources)
        logger.info('Source files in file_mounts will be synced to '
                    f'cloud storage {file_bucket_name}:'
                    f'\n\t{sources_str}')
    task.update_storage_mounts(new_storage_mounts)

    # Step 4: Upload storage from sources
    # Upload the local source to a bucket. The task will not be executed
    # locally, so we need to upload the files/folders to the bucket manually
    # here before sending the task to the remote spot controller.
    if task.storage_mounts:
        # There may be existing (non-translated) storage mounts, so log this
        # whenever task.storage_mounts is non-empty.
        logger.info(f'{colorama.Fore.YELLOW}Uploading sources to cloud storage.'
                    f'{colorama.Style.RESET_ALL} See: sky storage ls')
    task.sync_storage_mounts()

    # Step 5: Add the file download into the file mounts, such as
    #  /original-dst: s3://spot-fm-file-only-bucket-name/file-0
    new_file_mounts = {}
    for dst, src in copy_mounts_with_file_in_src.items():
        storage = task.storage_mounts[spot.constants.SPOT_FM_REMOTE_TMP_DIR]
        store_type = list(storage.stores.keys())[0]
        store_prefix = storage_lib.get_store_prefix(store_type)
        bucket_url = store_prefix + file_bucket_name
        file_id = src_to_file_id[src]
        new_file_mounts[dst] = bucket_url + f'/file-{file_id}'
    task.update_file_mounts(new_file_mounts)

    # Step 6: Replace the source field that is local path in all storage_mounts
    # with bucket URI and remove the name field.
    for storage_obj in task.storage_mounts.values():
        if (storage_obj.source is not None and
                not data_utils.is_cloud_store_url(storage_obj.source)):
            # Need to replace the local path with bucket URI, and remove the
            # name field, so that the storage mount can work on the spot
            # controller.
            store_types = list(storage_obj.stores.keys())
            assert len(store_types) == 1, (
                'We only support one store type for now.', storage_obj.stores)
            store_type = store_types[0]
            if store_type == storage_lib.StoreType.S3:
                storage_obj.source = f's3://{storage_obj.name}'
            elif store_type == storage_lib.StoreType.GCS:
                storage_obj.source = f'gs://{storage_obj.name}'
            elif store_type == storage_lib.StoreType.R2:
                storage_obj.source = f'r2://{storage_obj.name}'
            else:
                with ux_utils.print_exception_no_traceback():
                    raise exceptions.NotSupportedError(
                        f'Unsupported store type: {store_type}')
            storage_obj.force_delete = True


@usage_lib.entrypoint
def serve_up(
    task: 'sky.Task',
    service_name: str,
    controller_best_resources: 'sky.Resources',
):
    """Serve up a service.

    Please refer to the sky.cli.serve_up for the document.

    Args:
        task: sky.Task to serve up.
        name: Name of the RESTful API.

    Raises:
    """
    controller_cluster_name = serve.CONTROLLER_PREFIX + service_name
    assert task.service is not None, task
    policy = task.service.policy_str()
    assert len(task.resources) == 1
    requested_resources = list(task.resources)[0]
    global_user_state.add_or_update_service(
        service_name, None, controller_cluster_name, '',
        status_lib.ServiceStatus.CONTROLLER_INIT, policy, requested_resources,
        [])
    app_port = int(task.service.app_port)
    assert len(task.resources) == 1, task
    original_resources = list(task.resources)[0]
    if original_resources.ports is not None and (len(original_resources.ports)
                                                 != 1):
        if original_resources.ports[0] != app_port:
            logger.warning('Ignoring port specification '
                           f'{original_resources.ports} in resources.')
    task.set_resources(original_resources.copy(ports=[app_port]))

    # TODO(tian): Use skyserve constants.
    # The storage will be cleaned up by the control plane `terminate` method
    # after the service is terminated.
    _maybe_translate_local_file_mounts_and_sync_up(task)

    with tempfile.NamedTemporaryFile(prefix=f'serve-task-{service_name}-',
                                     mode='w') as f:
        task_config = task.to_yaml_config()
        if 'resources' in task_config and 'spot_recovery' in task_config[
                'resources']:
            del task_config['resources']['spot_recovery']
        common_utils.dump_yaml(f.name, task_config)
        remote_task_yaml_path = (serve.SERVICE_YAML_PREFIX +
                                 f'/service_{service_name}.yaml')
        vars_to_fill = {
            'remote_task_yaml_path': remote_task_yaml_path,
            'local_task_yaml_path': f.name,
        }
        controller_yaml_path = os.path.join(serve.CONTROLLER_YAML_PREFIX,
                                            f'{service_name}.yaml')
        backend_utils.fill_template(serve.CONTROLLER_TEMPLATE,
                                    vars_to_fill,
                                    output_path=controller_yaml_path)
        controller_task = task_lib.Task.from_yaml(controller_yaml_path)
        controller_task.best_resources = (controller_best_resources.copy(
            ports=[app_port]))

        controller_envs = {
            'SKYPILOT_SKIP_CLOUD_IDENTITY_CHECK': True,
            'SKYPILOT_DEV': env_options.Options.IS_DEVELOPER.get(),
            'SKYPILOT_DEBUG': env_options.Options.SHOW_DEBUG_INFO.get(),
            'SKYPILOT_DISABLE_USAGE_COLLECTION':
                env_options.Options.DISABLE_LOGGING.get(),
        }
        controller_task.update_envs(controller_envs)

        print(f'{colorama.Fore.YELLOW}'
              f'Launching controller for {service_name}...'
              f'{colorama.Style.RESET_ALL}')

        _execute(
            entrypoint=controller_task,
            stream_logs=True,
            cluster_name=controller_cluster_name,
            retry_until_up=True,
        )

        cluster_record = global_user_state.get_cluster_from_name(
            controller_cluster_name)
        if (cluster_record is None or
                cluster_record['status'] != status_lib.ClusterStatus.UP):
            global_user_state.set_service_status(
                service_name, status_lib.ServiceStatus.CONTRLLER_FAILED)
            print(f'{colorama.Fore.RED}Controller failed to launch. '
                  f'Please check the logs above.{colorama.Style.RESET_ALL}')
            return

        handle = cluster_record['handle']
        assert isinstance(handle, backends.CloudVmRayResourceHandle)
        endpoint = f'{handle.head_ip}:{task.service.app_port}'

        console = rich_console.Console()

        def _wait_until_job_is_running(cluster_name: str,
                                       job_id: int,
                                       retry_time: int = 30) -> bool:
            for _ in range(retry_time):
                job_statuses = core.job_status(cluster_name, [job_id],
                                               silent=True)
                job_status = job_statuses.get(str(job_id), None)
                if job_status == job_lib.JobStatus.RUNNING:
                    return True
                time.sleep(1)
            return False

        # NOTICE: The job submission order cannot be changed since the
        # `sky serve logs` CLI will identify the control plane job with
        # the first job submitted and the redirector job with the second
        # job submitted.
        with console.status('[yellow]Launching control plane process on '
                            'controller...[/yellow]'):
            _execute(
                entrypoint=sky.Task(
                    name='run-control-plane',
                    envs=controller_envs,
                    run='python -m sky.serve.control_plane --service-name '
                    f'{service_name} --task-yaml {remote_task_yaml_path} '
                    f'--port {serve.CONTROL_PLANE_PORT}'),
                stream_logs=False,
                handle=handle,
                stages=[Stage.EXEC],
                cluster_name=controller_cluster_name,
                detach_run=True,
            )
            control_plane_job_is_running = _wait_until_job_is_running(
                controller_cluster_name, 1)
        if not control_plane_job_is_running:
            global_user_state.set_service_status(
                service_name, status_lib.ServiceStatus.CONTRLLER_FAILED)
            print(f'{colorama.Fore.RED}Control plane failed to launch. '
                  f'Please check the logs with sky serve logs {service_name} '
                  f'--control-plane{colorama.Style.RESET_ALL}')
            return
        print(f'{colorama.Fore.GREEN}Control plane process is running.'
              f'{colorama.Style.RESET_ALL}')

        with console.status('[yellow]Launching redirector process on '
                            'controller...[/yellow]'):
            control_plane_addr = f'http://localhost:{serve.CONTROL_PLANE_PORT}'
            _execute(
                entrypoint=sky.Task(
                    name='run-redirector',
                    envs=controller_envs,
                    run='python -m sky.serve.redirector --task-yaml '
                    f'{remote_task_yaml_path} --port {app_port} '
                    f'--control-plane-addr {control_plane_addr}'),
                stream_logs=False,
                handle=handle,
                stages=[Stage.EXEC],
                cluster_name=controller_cluster_name,
                detach_run=True,
            )
            redirector_job_is_running = _wait_until_job_is_running(
                controller_cluster_name, 2)
        if not redirector_job_is_running:
            global_user_state.set_service_status(
                service_name, status_lib.ServiceStatus.CONTRLLER_FAILED)
            print(f'{colorama.Fore.RED}Redirector failed to launch. '
                  f'Please check the logs with sky serve logs {service_name} '
                  f'--redirector{colorama.Style.RESET_ALL}')
            return
        print(f'{colorama.Fore.GREEN}Redirector process is running.'
              f'{colorama.Style.RESET_ALL}')

        global_user_state.set_service_status(
            service_name, status_lib.ServiceStatus.REPLICA_INIT)
        global_user_state.set_service_endpoint(service_name, endpoint)

        print(f'\n{colorama.Fore.CYAN}Service name: '
              f'{colorama.Style.BRIGHT}{service_name}{colorama.Style.RESET_ALL}'
              '\nTo see detailed info:'
              f'\t\t{backend_utils.BOLD}sky serve status {service_name} (-a)'
              f'{backend_utils.RESET_BOLD}'
              '\nTo see logs of controller:'
              f'\t{backend_utils.BOLD}sky serve logs --control-plane '
              f'{service_name}{backend_utils.RESET_BOLD}'
              '\nTo see logs of redirector:'
              f'\t{backend_utils.BOLD}sky serve logs --redirector '
              f'{service_name}{backend_utils.RESET_BOLD}'
              '\nTo see logs of one replica:'
              f'\t{backend_utils.BOLD}sky serve logs {service_name} '
              f'[REPLICA_ID]{backend_utils.RESET_BOLD}'
              '\nTo teardown the service:'
              f'\t{backend_utils.BOLD}sky serve down {service_name}'
              f'{backend_utils.RESET_BOLD}'
              f'\n(use {backend_utils.BOLD}sky serve status {service_name}'
              f'{backend_utils.RESET_BOLD} to get all valid REPLICA_ID)')
        print(f'\n{colorama.Style.BRIGHT}{colorama.Fore.CYAN}'
              'Endpoint URL: '
              f'{colorama.Style.RESET_ALL}{colorama.Fore.CYAN}'
              f'{endpoint}'
              f'{colorama.Style.RESET_ALL}')
        print(f'{colorama.Fore.GREEN}Starting replica now...'
              f'{colorama.Style.RESET_ALL}')
        print('Please use the above command to find the latest status.')


def serve_down(
    service_name: str,
    purge: bool,
):
    """Teardown a service.

    Please refer to the sky.cli.serve_down for the document.

    Args:
        service_name: Name of the service.

        purge: If true, ignore errors when cleaning up the controller.
    """
    service_record = global_user_state.get_service_from_name(service_name)
    # Already filered all inexist service in cli.py
    assert service_record is not None, service_name
    controller_cluster_name = service_record['controller_cluster_name']
    global_user_state.set_service_status(service_name,
                                         status_lib.ServiceStatus.SHUTTING_DOWN)
    handle = global_user_state.get_handle_from_cluster_name(
        controller_cluster_name)

    if handle is not None:
        backend = backend_utils.get_backend_from_handle(handle)
        assert isinstance(backend, backends.CloudVmRayBackend)
        try:
            code = serve.ServeCodeGen.terminate_service()
            returncode, terminate_service_payload, stderr = backend.run_on_head(
                handle,
                code,
                require_outputs=True,
                stream_logs=False,
                separate_stderr=True)
            try:
                subprocess_utils.handle_returncode(
                    returncode,
                    code,
                    f'Failed to terminate service {service_name}',
                    stderr,
                    stream_logs=False)
            except exceptions.CommandError as e:
                raise RuntimeError(e.error_msg) from e
            resp = serve.load_terminate_service_result(
                terminate_service_payload)
            if resp.status_code != 200:
                raise RuntimeError('Failed to terminate replica of service '
                                   f'{service_name} due to request '
                                   f'failure: {resp.text}')
            msg = resp.json()['message']
            if msg:
                raise RuntimeError(
                    'Unexpected message when tearing down replica of service '
                    f'{service_name}: {msg}. Please login to the controller '
                    'and make sure the service is properly cleaned.')
        except (RuntimeError, ValueError,
                requests.exceptions.ConnectionError) as e:
            if purge:
                logger.warning('Ignoring error when cleaning replicas of '
                               f'{service_name}: {e}')
            else:
                raise RuntimeError() from e
    else:
        if not purge:
            with ux_utils.print_exception_no_traceback():
                raise RuntimeError(
                    f'Cannot find controller cluster of service {service_name}.'
                )

    try:
        core.cancel(controller_cluster_name, all=True, _from_serve_core=True)
    except (ValueError, sky.exceptions.ClusterNotUpError) as e:
        if purge:
            logger.warning('Ignoring error when stopping control plane and '
                           f'redirector jobs of service {service_name}: {e}')
        else:
            raise RuntimeError() from e

    try:
        core.down(controller_cluster_name, purge=purge)
    except (RuntimeError, ValueError) as e:
        if purge:
            logger.warning('Ignoring error when terminating controller VM of '
                           f'service {service_name}: {e}')
        else:
            raise RuntimeError() from e

    # TODO(tian): Maybe add a post_cleanup function?
    controller_yaml_path = os.path.join(serve.CONTROLLER_YAML_PREFIX,
                                        f'{service_name}.yaml')
    if os.path.exists(controller_yaml_path):
        os.remove(controller_yaml_path)
    global_user_state.remove_service(service_name)<|MERGE_RESOLUTION|>--- conflicted
+++ resolved
@@ -15,13 +15,10 @@
 import copy
 import enum
 import getpass
-<<<<<<< HEAD
 import requests
 from rich import console as rich_console
 import tempfile
 import time
-=======
->>>>>>> 397e3e0e
 import os
 import tempfile
 from typing import Any, Dict, List, Optional, Union
@@ -47,11 +44,8 @@
 from sky.data import data_utils
 from sky.data import storage as storage_lib
 from sky.skylet import constants
-<<<<<<< HEAD
 from sky.skylet import job_lib
-=======
 from sky.usage import usage_lib
->>>>>>> 397e3e0e
 from sky.utils import common_utils
 from sky.utils import dag_utils
 from sky.utils import env_options
