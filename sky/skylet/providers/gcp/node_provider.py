--- conflicted
+++ resolved
@@ -315,14 +315,9 @@
                         elif instance.is_stopping():
                             time.sleep(POLL_INTERVAL)
                         else:
-<<<<<<< HEAD
-                            raise RuntimeError(f"Unexpected instance status."
-                                               f" Details: {instance}")
-=======
                             raise RuntimeError(
                                 f"Unexpected instance status." " Details: {instance}"
                             )
->>>>>>> e4b99e08
 
                     if instance.is_stopping():
                         raise RuntimeError(
