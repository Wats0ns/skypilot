--- conflicted
+++ resolved
@@ -3,10 +3,6 @@
 import subprocess
 
 # Replaced with the current commit when building the wheels.
-<<<<<<< HEAD
-__commit__ = '{{SKYPILOT_COMMIT_SHA}}'
-__version__ = '0.4.0'
-=======
 _SKYPILOT_COMMIT_SHA = '{{SKYPILOT_COMMIT_SHA}}'
 
 
@@ -38,7 +34,6 @@
 
 __commit__ = get_git_commit()
 __version__ = '1.0.0-dev0'
->>>>>>> 15e953a9
 __root_dir__ = os.path.dirname(os.path.abspath(__file__))
 
 # Keep this order to avoid cyclic imports
