--- conflicted
+++ resolved
@@ -1321,40 +1321,6 @@
     return ssh_user, ssh_private_key, ssh_control_name
 
 
-<<<<<<< HEAD
-    command = ' '.join(command)
-    command = base_ssh_command + [shlex.quote(command)]
-
-    executable = None
-    if not process_stream:
-        if stream_logs:
-            command += [
-                f'| tee {log_path}',
-                # This also requires the executor to be '/bin/bash' instead
-                # of the default '/bin/sh'.
-                '; exit ${PIPESTATUS[0]}'
-            ]
-        else:
-            command += [f'> {log_path}']
-        executable = '/bin/bash'
-
-    return log_lib.run_with_log(' '.join(command),
-                                log_path,
-                                stream_logs,
-                                process_stream=process_stream,
-                                require_outputs=require_outputs,
-                                shell=True,
-                                executable=executable,
-                                **kwargs)
-
-
-def handle_returncode(returncode: int,
-                      command: str,
-                      error_msg: str,
-                      stderr: Optional[str] = None,
-                      stream_logs: bool = True) -> None:
-    """Handle the returncode of a command.
-=======
 def parallel_data_transfer_to_nodes(
     runners: List[command_runner.SSHCommandRunner],
     source: str,
@@ -1368,7 +1334,6 @@
     stream_logs: bool = False,
 ):
     """Runs a command on all nodes and optionally runs rsync from src->dst.
->>>>>>> 92f4a46c
 
     Args:
         runners: A list of SSHCommandRunner objects that represent multiple nodes.
