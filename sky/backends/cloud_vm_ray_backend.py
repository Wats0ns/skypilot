--- conflicted
+++ resolved
@@ -131,12 +131,9 @@
         clouds.Lambda: 'lambda-ray.yml.j2',
         clouds.IBM: 'ibm-ray.yml.j2',
         clouds.Local: 'local-ray.yml.j2',
-<<<<<<< HEAD
-        clouds.Kubernetes: 'kubernetes-ray.yml.j2',
-=======
         clouds.SCP: 'scp-ray.yml.j2',
         clouds.OCI: 'oci-ray.yml.j2',
->>>>>>> aa5f3629
+        clouds.Kubernetes: 'kubernetes-ray.yml.j2',
     }
     return cloud_to_template[type(cloud)]
 
@@ -873,11 +870,7 @@
                         self._blocked_resources.add(
                             launchable_resources.copy(region=r.name, zone=None))
 
-<<<<<<< HEAD
     def _update_blocklist_on_kubernetes_error(
-=======
-    def _update_blocklist_on_scp_error(
->>>>>>> aa5f3629
             self, launchable_resources: 'resources_lib.Resources', region,
             zones, stdout, stderr):
         del zones  # Unused.
@@ -887,11 +880,7 @@
         errors = [
             s.strip()
             for s in stdout_splits + stderr_splits
-<<<<<<< HEAD
             if 'KubernetesError:' in s.strip()
-=======
-            if 'SCPError:' in s.strip()
->>>>>>> aa5f3629
         ]
         if not errors:
             logger.info('====== stdout ======')
@@ -901,11 +890,7 @@
             for s in stderr_splits:
                 print(s)
             with ux_utils.print_exception_no_traceback():
-<<<<<<< HEAD
                 raise RuntimeError('Errors occurred during provisioning; '
-=======
-                raise RuntimeError('Errors occurred during provision; '
->>>>>>> aa5f3629
                                    'check logs above.')
 
         logger.warning(f'Got error(s) in {region.name}:')
@@ -913,8 +898,34 @@
         logger.warning(f'{style.DIM}\t{messages}{style.RESET_ALL}')
         self._blocked_resources.add(launchable_resources.copy(zone=None))
 
-<<<<<<< HEAD
-=======
+    def _update_blocklist_on_scp_error(
+            self, launchable_resources: 'resources_lib.Resources', region,
+            zones, stdout, stderr):
+        del zones  # Unused.
+        style = colorama.Style
+        stdout_splits = stdout.split('\n')
+        stderr_splits = stderr.split('\n')
+        errors = [
+            s.strip()
+            for s in stdout_splits + stderr_splits
+            if 'SCPError:' in s.strip()
+        ]
+        if not errors:
+            logger.info('====== stdout ======')
+            for s in stdout_splits:
+                print(s)
+            logger.info('====== stderr ======')
+            for s in stderr_splits:
+                print(s)
+            with ux_utils.print_exception_no_traceback():
+                raise RuntimeError('Errors occurred during provision; '
+                                   'check logs above.')
+
+        logger.warning(f'Got error(s) in {region.name}:')
+        messages = '\n\t'.join(errors)
+        logger.warning(f'{style.DIM}\t{messages}{style.RESET_ALL}')
+        self._blocked_resources.add(launchable_resources.copy(zone=None))
+
         # Sometimes, SCPError will list available regions.
         for e in errors:
             if e.find('Regions with capacity available:') != -1:
@@ -954,7 +965,6 @@
             self._blocked_resources.add(
                 launchable_resources.copy(zone=zone.name))
 
->>>>>>> aa5f3629
     def _update_blocklist_on_local_error(
             self, launchable_resources: 'resources_lib.Resources',
             region: 'clouds.Region', zones: Optional[List['clouds.Zone']],
@@ -1060,11 +1070,8 @@
             clouds.IBM: self._update_blocklist_on_ibm_error,
             clouds.SCP: self._update_blocklist_on_scp_error,
             clouds.Local: self._update_blocklist_on_local_error,
-<<<<<<< HEAD
             clouds.Kubernetes: self._update_blocklist_on_kubernetes_error,
-=======
             clouds.OCI: self._update_blocklist_on_oci_error,
->>>>>>> aa5f3629
         }
         cloud = launchable_resources.cloud
         cloud_type = type(cloud)
@@ -2548,13 +2555,8 @@
 
     def _update_after_cluster_provisioned(
             self, handle: CloudVmRayResourceHandle, task: task_lib.Task,
-<<<<<<< HEAD
-            prev_cluster_status: global_user_state.ClusterStatus,
+            prev_cluster_status: Optional[global_user_state.ClusterStatus],
             ip_list: List[str], ssh_port_list: List[int], lock_path: str) -> None:
-=======
-            prev_cluster_status: Optional[global_user_state.ClusterStatus],
-            ip_list: List[str], lock_path: str) -> None:
->>>>>>> aa5f3629
         usage_lib.messages.usage.update_cluster_resources(
             handle.launched_nodes, handle.launched_resources)
         usage_lib.messages.usage.update_final_cluster_status(
@@ -3651,13 +3653,6 @@
         process_stream: bool = True,
         **kwargs,
     ) -> Union[int, Tuple[int, str, str]]:
-<<<<<<< HEAD
-        """Runs 'cmd' on the cluster's head node."""
-        head_ip = backend_utils.get_head_ip(handle, use_cached_head_ip,
-                                            _FETCH_IP_MAX_ATTEMPTS)
-        head_ssh_port = backend_utils.get_head_ssh_port(handle, use_cached_head_ip,
-                                            _FETCH_IP_MAX_ATTEMPTS)
-=======
         """Runs 'cmd' on the cluster's head node.
 
         Args:
@@ -3681,7 +3676,8 @@
                 enabled, lines are printed only when '\r' or '\n' is found.
         """
         head_ip = backend_utils.get_head_ip(handle, _FETCH_IP_MAX_ATTEMPTS)
->>>>>>> aa5f3629
+        head_ssh_port = backend_utils.get_head_ssh_port(handle, use_cached_head_ip,
+                                            _FETCH_IP_MAX_ATTEMPTS)
         ssh_credentials = backend_utils.ssh_credential_from_yaml(
             handle.cluster_yaml)
         runner = command_runner.SSHCommandRunner(head_ip, port=head_ssh_port, **ssh_credentials)
