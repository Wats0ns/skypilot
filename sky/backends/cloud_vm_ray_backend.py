--- conflicted
+++ resolved
@@ -1196,12 +1196,10 @@
                 region = provider['location']
             elif cloud.is_same_cloud(sky.GCP()) or cloud.is_same_cloud(
                     sky.AWS()):
-<<<<<<< HEAD
                 self.cluster_region = provider['region']
             elif cloud.is_same_cloud(sky.Local()):
                 self.cluster_region = 'Local'
-=======
-                region = provider['region']
+
             self.launched_resources = self.launched_resources.copy(
                 region=region)
 
@@ -1209,7 +1207,6 @@
             version = state.pop('_version', None)
             if version is None:
                 state.pop('cluster_region', None)
->>>>>>> 449e78d1
 
             self.__dict__.update(state)
             self._update_cluster_region()
@@ -2042,9 +2039,6 @@
             logger.info('Nothing to run (Task.run not specified).')
             return
 
-<<<<<<< HEAD
-        job_id = self._add_job(handle, task.name)
-=======
         task_demand = _get_task_demands_dict(task)
         if task_demand is None:
             resources_str = 'CPU:1'
@@ -2054,7 +2048,6 @@
         resources_str = f'{task.num_nodes}x [{resources_str}]'
         job_id = self._add_job(handle, task.name, resources_str)
 
->>>>>>> 449e78d1
         # Case: task_lib.Task(run, num_nodes=1)
         if task.num_nodes == 1:
             self._execute_task_one_node(handle, task, job_id, detach_run)
