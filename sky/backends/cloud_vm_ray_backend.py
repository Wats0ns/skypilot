"""Backend: runs on cloud virtual machines, managed by Ray."""
import ast
import copy
import enum
import getpass
import inspect
import json
import math
import os
import pathlib
import re
import signal
import subprocess
import sys
import tempfile
import textwrap
import threading
import time
import typing
from typing import Dict, Iterable, List, Optional, Set, Tuple, Union

import colorama
import filelock

import sky
from sky import backends
from sky import cloud_stores
from sky import clouds
from sky import exceptions
from sky import global_user_state
from sky import optimizer
from sky import provision as provision_lib
from sky import resources as resources_lib
from sky import sky_logging
from sky import skypilot_config
from sky import spot as spot_lib
from sky import status_lib
from sky import task as task_lib
from sky.backends import backend_utils
from sky.backends import onprem_utils
from sky.backends import wheel_utils
from sky.data import data_utils
from sky.data import storage as storage_lib
from sky.skylet import autostop_lib
from sky.skylet import constants
from sky.skylet import job_lib
from sky.skylet import log_lib
from sky.usage import usage_lib
from sky.utils import command_runner
from sky.utils import common_utils
from sky.utils import log_utils
from sky.utils import subprocess_utils
from sky.utils import timeline
from sky.utils import tpu_utils
from sky.utils import ux_utils

if typing.TYPE_CHECKING:
    from sky import dag

Path = str

SKY_REMOTE_APP_DIR = backend_utils.SKY_REMOTE_APP_DIR
SKY_REMOTE_WORKDIR = constants.SKY_REMOTE_WORKDIR

logger = sky_logging.init_logger(__name__)

_PATH_SIZE_MEGABYTES_WARN_THRESHOLD = 256

# Timeout (seconds) for provision progress: if in this duration no new nodes
# are launched, abort and failover.
_NODES_LAUNCHING_PROGRESS_TIMEOUT = {
    clouds.AWS: 90,
    clouds.Azure: 90,
    clouds.GCP: 240,
    clouds.Lambda: 150,
    clouds.IBM: 160,
    clouds.Local: 90,
    clouds.OCI: 300,
}

# Time gap between retries after failing to provision in all possible places.
# Used only if --retry-until-up is set.
_RETRY_UNTIL_UP_INIT_GAP_SECONDS = 60

# The maximum retry count for fetching IP address.
_FETCH_IP_MAX_ATTEMPTS = 3

_TEARDOWN_FAILURE_MESSAGE = (
    f'\n{colorama.Fore.RED}Failed to terminate '
    '{cluster_name}. {extra_reason}'
    'If you want to ignore this error and remove the cluster '
    'from the status table, use `sky down --purge`.'
    f'{colorama.Style.RESET_ALL}\n'
    '**** STDOUT ****\n'
    '{stdout}\n'
    '**** STDERR ****\n'
    '{stderr}')

_TEARDOWN_PURGE_WARNING = (
    f'{colorama.Fore.YELLOW}'
    'WARNING: Received non-zero exit code from {reason}. '
    'Make sure resources are manually deleted.\n'
    'Details: {details}'
    f'{colorama.Style.RESET_ALL}')

_RSYNC_NOT_FOUND_MESSAGE = (
    '`rsync` command is not found in the specified image. '
    'Please use an image with rsync installed.')

_TPU_NOT_FOUND_ERROR = 'ERROR: (gcloud.compute.tpus.delete) NOT_FOUND'

_CTRL_C_TIP_MESSAGE = ('INFO: Tip: use Ctrl-C to exit log streaming '
                       '(task will not be killed).')

_MAX_RAY_UP_RETRY = 5

# Number of retries for getting zones.
_MAX_GET_ZONE_RETRY = 3

_JOB_ID_PATTERN = re.compile(r'Job ID: ([0-9]+)')

# Path to the monkey-patched ray up script.
# We don't do import then __file__ because that script needs to be filled in
# (so import would fail).
_RAY_UP_WITH_MONKEY_PATCHED_HASH_LAUNCH_CONF_PATH = (
    pathlib.Path(sky.__file__).resolve().parent / 'backends' /
    'monkey_patches' / 'monkey_patch_ray_up.py')

# Restart skylet when the version does not match to keep the skylet up-to-date.
_MAYBE_SKYLET_RESTART_CMD = 'python3 -m sky.skylet.attempt_skylet'


def _get_cluster_config_template(cloud):
    cloud_to_template = {
        clouds.AWS: 'aws-ray.yml.j2',
        clouds.Azure: 'azure-ray.yml.j2',
        clouds.GCP: 'gcp-ray.yml.j2',
        clouds.Lambda: 'lambda-ray.yml.j2',
        clouds.IBM: 'ibm-ray.yml.j2',
        clouds.Local: 'local-ray.yml.j2',
        clouds.SCP: 'scp-ray.yml.j2',
        clouds.OCI: 'oci-ray.yml.j2',
        clouds.Kubernetes: 'kubernetes-ray.yml.j2',
    }
    return cloud_to_template[type(cloud)]


def write_ray_up_script_with_patched_launch_hash_fn(
    cluster_config_path: str,
    ray_up_kwargs: Dict[str, bool],
) -> str:
    """Writes a Python script that runs `ray up` with our launch hash func.

    Our patched launch hash has one difference from the non-patched version: it
    does not include any `ssh_proxy_command` under `auth` as part of the hash
    calculation.
    """
    with open(_RAY_UP_WITH_MONKEY_PATCHED_HASH_LAUNCH_CONF_PATH, 'r') as f:
        ray_up_no_restart_script = f.read().format(
            ray_yaml_path=repr(cluster_config_path),
            ray_up_kwargs=ray_up_kwargs)
    with tempfile.NamedTemporaryFile('w',
                                     prefix='skypilot_ray_up_',
                                     suffix='.py',
                                     delete=False) as f:
        f.write(ray_up_no_restart_script)
        logger.debug(f'`ray up` script: {f.name}')
    return f.name


class RayCodeGen:
    """Code generator of a Ray program that executes a sky.Task.

    Usage:

      >> codegen = RayCodegen()
      >> codegen.add_prologue()

      >> codegen.add_ray_task(...)
      >> codegen.add_ray_task(...)

      >> codegen.add_epilogue()
      >> code = codegen.build()
    """

    def __init__(self):
        # Code generated so far, to be joined via '\n'.
        self._code = []
        # Guard method calling order.
        self._has_prologue = False
        self._has_epilogue = False

        # For n nodes gang scheduling.
        self._has_gang_scheduling = False
        self._num_nodes = 0

        self._has_register_run_fn = False

        # job_id
        # Job ID is used to identify the job (also this generated code).
        # It is a int automatically generated by the DB on the cluster
        # and monotonically increasing starting from 1.
        # To generate the job ID, we use the following logic:
        #   code = job_lib.JobLibCodeGen.add_job(username,
        #                                              run_timestamp)
        #   job_id = get_output(run_on_cluster(code))
        self.job_id = None

    def add_prologue(self, job_id: int, is_local: bool = False) -> None:
        assert not self._has_prologue, 'add_prologue() called twice?'
        self._has_prologue = True
        self.job_id = job_id
        self.is_local = is_local
        # Should use 'auto' or 'ray://<internal_head_ip>:10001' rather than
        # 'ray://localhost:10001', or 'ray://127.0.0.1:10001', for public cloud.
        # Otherwise, ray will fail to get the placement group because of a bug
        # in ray job.
        # TODO(mluo): Check why 'auto' not working with on-prem cluster and
        # whether the placement group issue also occurs in on-prem cluster.
        ray_address = 'ray://localhost:10001' if is_local else 'auto'
        self._code = [
            textwrap.dedent(f"""\
            import getpass
            import hashlib
            import io
            import os
            import pathlib
            import sys
            import selectors
            import subprocess
            import tempfile
            import textwrap
            import time
            from typing import Dict, List, Optional, Tuple, Union

            import ray
            import ray.util as ray_util

            from sky.skylet import autostop_lib
            from sky.skylet import constants
            from sky.skylet import job_lib
            from sky.utils import log_utils

            SKY_REMOTE_WORKDIR = {constants.SKY_REMOTE_WORKDIR!r}

            kwargs = dict()
            # Only set the `_temp_dir` to SkyPilot's ray cluster directory when the directory
            # exists for backward compatibility for the VM launched before #1790.
            if os.path.exists({constants.SKY_REMOTE_RAY_TEMPDIR!r}):
                kwargs['_temp_dir'] = {constants.SKY_REMOTE_RAY_TEMPDIR!r}
            ray.init(
                address={ray_address!r},
                namespace='__sky__{job_id}__',
                log_to_driver=True,
                **kwargs
            )
            run_fn = None
            futures = []
            """),
            # FIXME: This is a hack to make sure that the functions can be found
            # by ray.remote. This should be removed once we have a better way to
            # specify dependencies for ray.
            inspect.getsource(log_lib._ProcessingArgs),  # pylint: disable=protected-access
            inspect.getsource(log_lib._handle_io_stream),  # pylint: disable=protected-access
            inspect.getsource(log_lib.process_subprocess_stream),
            inspect.getsource(log_lib.run_with_log),
            inspect.getsource(log_lib.make_task_bash_script),
            inspect.getsource(log_lib.add_ray_env_vars),
            inspect.getsource(log_lib.run_bash_command_with_log),
            'run_bash_command_with_log = ray.remote(run_bash_command_with_log)',
        ]
        # Currently, the codegen program is/can only be submitted to the head
        # node, due to using job_lib for updating job statuses, and using
        # autostop_lib here.
        self._code.append(
            # Use hasattr to handle backward compatibility.
            # TODO(zongheng): remove in ~1-2 minor releases (currently 0.2.x).
            textwrap.dedent("""\
              if hasattr(autostop_lib, 'set_last_active_time_to_now'):
                  autostop_lib.set_last_active_time_to_now()
            """))
        self._code += [
            f'job_lib.set_status({job_id!r}, job_lib.JobStatus.PENDING)',
        ]

    def add_gang_scheduling_placement_group_and_setup(
        self,
        num_nodes: int,
        accelerator_dict: Optional[Dict[str, float]],
        stable_cluster_internal_ips: List[str],
        setup_cmd: Optional[str] = None,
        setup_log_path: Optional[str] = None,
        envs: Optional[Dict[str, str]] = None,
    ) -> None:
        """Create the gang scheduling placement group for a Task.

        cluster_ips_sorted is used to ensure that the SKY_NODE_RANK environment
        variable is assigned in a deterministic order whenever a new task is
        added.
        """
        assert self._has_prologue, (
            'Call add_prologue() before '
            'add_gang_scheduling_placement_group_and_setup().')
        self._has_gang_scheduling = True
        self._num_nodes = num_nodes

        # Set CPU to avoid ray hanging the resources allocation
        # for remote functions, since the task will request 1 CPU
        # by default.
        bundles = [{
            'CPU': backend_utils.DEFAULT_TASK_CPU_DEMAND
        } for _ in range(num_nodes)]

        if accelerator_dict is not None:
            acc_name = list(accelerator_dict.keys())[0]
            acc_count = list(accelerator_dict.values())[0]
            gpu_dict = {'GPU': acc_count}
            # gpu_dict should be empty when the accelerator is not GPU.
            # FIXME: This is a hack to make sure that we do not reserve
            # GPU when requesting TPU.
            if 'tpu' in acc_name.lower():
                gpu_dict = {}
            for bundle in bundles:
                bundle.update({
                    **accelerator_dict,
                    # Set the GPU to avoid ray hanging the resources allocation
                    **gpu_dict,
                })

        self._code += [
            textwrap.dedent(f"""\
                pg = ray_util.placement_group({json.dumps(bundles)}, 'STRICT_SPREAD')
                plural = 's' if {num_nodes} > 1 else ''
                node_str = f'{num_nodes} node{{plural}}'

                message = {_CTRL_C_TIP_MESSAGE!r} + '\\n'
                message += f'INFO: Waiting for task resources on {{node_str}}. This will block if the cluster is full.'
                print(message,
                      file=sys.stderr,
                      flush=True)
                # FIXME: This will print the error message from autoscaler if
                # it is waiting for other task to finish. We should hide the
                # error message.
                ray.get(pg.ready())
                print('INFO: All task resources reserved.',
                      file=sys.stderr,
                      flush=True)
                """)
        ]

        job_id = self.job_id
        if setup_cmd is not None:
            self._code += [
                textwrap.dedent(f"""\
                setup_cmd = {setup_cmd!r}
                _SETUP_CPUS = 0.0001
                # The setup command will be run as a ray task with num_cpus=_SETUP_CPUS as the
                # requirement; this means Ray will set CUDA_VISIBLE_DEVICES to an empty string.
                # We unset it so that user setup command may properly use this env var.
                setup_cmd = 'unset CUDA_VISIBLE_DEVICES; ' + setup_cmd
                job_lib.set_status({job_id!r}, job_lib.JobStatus.SETTING_UP)

                # The schedule_step should be called after the job status is set to non-PENDING,
                # otherwise, the scheduler will think the current job is not submitted yet, and
                # skip the scheduling step.
                job_lib.scheduler.schedule_step()

                total_num_nodes = len(ray.nodes())
                setup_bundles = [{{"CPU": _SETUP_CPUS}} for _ in range(total_num_nodes)]
                setup_pg = ray.util.placement_group(setup_bundles, strategy='STRICT_SPREAD')
                setup_workers = [run_bash_command_with_log \\
                    .options(
                        name='setup',
                        num_cpus=_SETUP_CPUS,
                        scheduling_strategy=ray.util.scheduling_strategies.PlacementGroupSchedulingStrategy(
                            placement_group=setup_pg,
                            placement_group_bundle_index=i)
                    ) \\
                    .remote(
                        setup_cmd,
                        os.path.expanduser({setup_log_path!r}),
                        getpass.getuser(),
                        job_id={self.job_id},
                        env_vars={envs!r},
                        stream_logs=True,
                        with_ray=True,
                        use_sudo={self.is_local},
                    ) for i in range(total_num_nodes)]
                setup_returncodes = ray.get(setup_workers)
                if sum(setup_returncodes) != 0:
                    job_lib.set_status({self.job_id!r}, job_lib.JobStatus.FAILED_SETUP)
                    # This waits for all streaming logs to finish.
                    time.sleep(1)
                    print('ERROR: {colorama.Fore.RED}Job {self.job_id}\\'s setup failed with '
                        'return code list:{colorama.Style.RESET_ALL}',
                        setup_returncodes,
                        file=sys.stderr,
                        flush=True)
                    # Need this to set the job status in ray job to be FAILED.
                    sys.exit(1)
                """)
            ]

        self._code.append(f'job_lib.set_job_started({self.job_id!r})')
        if setup_cmd is None:
            # Need to call schedule_step() to make sure the scheduler
            # schedule the next pending job.
            self._code.append('job_lib.scheduler.schedule_step()')

        # Export IP and node rank to the environment variables.
        self._code += [
            textwrap.dedent(f"""\
                @ray.remote
                def check_ip():
                    return ray.util.get_node_ip_address()
                gang_scheduling_id_to_ip = ray.get([
                    check_ip.options(
                            num_cpus={backend_utils.DEFAULT_TASK_CPU_DEMAND},
                            scheduling_strategy=ray.util.scheduling_strategies.PlacementGroupSchedulingStrategy(
                                placement_group=pg,
                                placement_group_bundle_index=i
                            )).remote()
                    for i in range(pg.bundle_count)
                ])
                print('INFO: Reserved IPs:', gang_scheduling_id_to_ip)

                cluster_ips_to_node_id = {{ip: i for i, ip in enumerate({stable_cluster_internal_ips!r})}}
                job_ip_rank_list = sorted(gang_scheduling_id_to_ip, key=cluster_ips_to_node_id.get)
                job_ip_rank_map = {{ip: i for i, ip in enumerate(job_ip_rank_list)}}
                job_ip_list_str = '\\n'.join(job_ip_rank_list)
                """),
        ]

    def register_run_fn(self, run_fn: str, run_fn_name: str) -> None:
        """Register the run function to be run on the remote cluster.

        Args:
            run_fn: The run function to be run on the remote cluster.
        """
        assert self._has_gang_scheduling, (
            'Call add_gang_scheduling_placement_group_and_setup() '
            'before register_run_fn().')
        assert not self._has_register_run_fn, (
            'register_run_fn() called twice?')
        self._has_register_run_fn = True

        self._code += [
            run_fn,
            f'run_fn = {run_fn_name}',
        ]

    def add_ray_task(self,
                     bash_script: Optional[str],
                     task_name: Optional[str],
                     job_run_id: Optional[str],
                     ray_resources_dict: Optional[Dict[str, float]],
                     log_dir: str,
                     env_vars: Optional[Dict[str, str]] = None,
                     gang_scheduling_id: int = 0,
                     use_sudo: bool = False) -> None:
        """Generates code for a ray remote task that runs a bash command."""
        assert self._has_gang_scheduling, (
            'Call add_gang_scheduling_placement_group_and_setup() before '
            'add_ray_task().')
        assert (not self._has_register_run_fn or
                bash_script is None), ('bash_script should '
                                       'be None when run_fn is registered.')
        # Build remote_task.options(...)
        #   resources=...
        #   num_gpus=...
        options = []
        options.append(f'num_cpus={backend_utils.DEFAULT_TASK_CPU_DEMAND}')

        num_gpus = 0.0
        if ray_resources_dict is not None:
            assert len(ray_resources_dict) == 1, \
                ('There can only be one type of accelerator per instance.'
                 f' Found: {ray_resources_dict}.')
            num_gpus = list(ray_resources_dict.values())[0]
            options.append(f'resources={json.dumps(ray_resources_dict)}')

            resources_key = list(ray_resources_dict.keys())[0]
            if 'tpu' not in resources_key.lower():
                # `num_gpus` should be empty when the accelerator is not GPU.
                # FIXME: use a set of GPU types, instead of 'tpu' in the key.

                # Passing this ensures that the Ray remote task gets
                # CUDA_VISIBLE_DEVICES set correctly.  If not passed, that flag
                # would be force-set to empty by Ray.
                options.append(f'num_gpus={num_gpus}')
        options.append(
            'scheduling_strategy=ray.util.scheduling_strategies.PlacementGroupSchedulingStrategy('  # pylint: disable=line-too-long
            'placement_group=pg, '
            f'placement_group_bundle_index={gang_scheduling_id})')

        sky_env_vars_dict_str = [
            textwrap.dedent("""\
            sky_env_vars_dict = {}
            sky_env_vars_dict['SKYPILOT_NODE_IPS'] = job_ip_list_str
            # Environment starting with `SKY_` is deprecated.
            sky_env_vars_dict['SKY_NODE_IPS'] = job_ip_list_str
            """)
        ]

        if env_vars is not None:
            sky_env_vars_dict_str.extend(f'sky_env_vars_dict[{k!r}] = {v!r}'
                                         for k, v in env_vars.items())
        if job_run_id is not None:
            sky_env_vars_dict_str += [
                f'sky_env_vars_dict[{constants.TASK_ID_ENV_VAR!r}]'
                f' = {job_run_id!r}',
                # TODO(zhwu): remove this deprecated env var in later release
                # (after 0.5).
                f'sky_env_vars_dict[{constants.TASK_ID_ENV_VAR_DEPRECATED!r}]'
                f' = {job_run_id!r}'
            ]
        sky_env_vars_dict_str = '\n'.join(sky_env_vars_dict_str)

        options_str = ', '.join(options)
        logger.debug('Added Task with options: '
                     f'{options_str}')
        self._code += [
            sky_env_vars_dict_str,
            textwrap.dedent(f"""\
        script = {bash_script!r}
        if run_fn is not None:
            script = run_fn({gang_scheduling_id}, gang_scheduling_id_to_ip)


        if script is not None:
            sky_env_vars_dict['SKYPILOT_NUM_GPUS_PER_NODE'] = {int(math.ceil(num_gpus))!r}
            # Environment starting with `SKY_` is deprecated.
            sky_env_vars_dict['SKY_NUM_GPUS_PER_NODE'] = {int(math.ceil(num_gpus))!r}

            ip = gang_scheduling_id_to_ip[{gang_scheduling_id!r}]
            rank = job_ip_rank_map[ip]

            if len(cluster_ips_to_node_id) == 1: # Single-node task on single-node cluter
                name_str = '{task_name},' if {task_name!r} != None else 'task,'
                log_path = os.path.expanduser(os.path.join({log_dir!r}, 'run.log'))
            else: # Single-node or multi-node task on multi-node cluster
                idx_in_cluster = cluster_ips_to_node_id[ip]
                if cluster_ips_to_node_id[ip] == 0:
                    node_name = 'head'
                else:
                    node_name = f'worker{{idx_in_cluster}}'
                name_str = f'{{node_name}}, rank={{rank}},'
                log_path = os.path.expanduser(os.path.join({log_dir!r}, f'{{rank}}-{{node_name}}.log'))
            sky_env_vars_dict['SKYPILOT_NODE_RANK'] = rank
            # Environment starting with `SKY_` is deprecated.
            sky_env_vars_dict['SKY_NODE_RANK'] = rank

            sky_env_vars_dict['SKYPILOT_INTERNAL_JOB_ID'] = {self.job_id}
            # Environment starting with `SKY_` is deprecated.
            sky_env_vars_dict['SKY_INTERNAL_JOB_ID'] = {self.job_id}

            futures.append(run_bash_command_with_log \\
                    .options(name=name_str, {options_str}) \\
                    .remote(
                        script,
                        log_path,
                        getpass.getuser(),
                        job_id={self.job_id},
                        env_vars=sky_env_vars_dict,
                        stream_logs=True,
                        with_ray=True,
                        use_sudo={use_sudo},
                    ))""")
        ]

    def add_epilogue(self) -> None:
        """Generates code that waits for all tasks, then exits."""
        assert self._has_prologue, 'Call add_prologue() before add_epilogue().'
        assert not self._has_epilogue, 'add_epilogue() called twice?'
        self._has_epilogue = True

        self._code += [
            textwrap.dedent(f"""\
            returncodes = ray.get(futures)
            if sum(returncodes) != 0:
                job_lib.set_status({self.job_id!r}, job_lib.JobStatus.FAILED)
                # This waits for all streaming logs to finish.
                job_lib.scheduler.schedule_step()
                time.sleep(0.5)
                print('ERROR: {colorama.Fore.RED}Job {self.job_id} failed with '
                      'return code list:{colorama.Style.RESET_ALL}',
                      returncodes,
                      file=sys.stderr,
                      flush=True)
                # Need this to set the job status in ray job to be FAILED.
                sys.exit(1)
            else:
                sys.stdout.flush()
                sys.stderr.flush()
                job_lib.set_status({self.job_id!r}, job_lib.JobStatus.SUCCEEDED)
                # This waits for all streaming logs to finish.
                job_lib.scheduler.schedule_step()
                time.sleep(0.5)
            """)
        ]

    def build(self) -> str:
        """Returns the entire generated program."""
        assert self._has_epilogue, 'Call add_epilogue() before build().'
        return '\n'.join(self._code)


class GangSchedulingStatus(enum.Enum):
    """Enum for gang scheduling status."""
    CLUSTER_READY = 0
    GANG_FAILED = 1
    HEAD_FAILED = 2


class RetryingVmProvisioner(object):
    """A provisioner that retries different cloud/regions/zones."""

    class ToProvisionConfig:
        """Resources to be provisioned."""

        def __init__(
            self,
            cluster_name: str,
            resources: resources_lib.Resources,
            num_nodes: int,
            prev_cluster_status: Optional[status_lib.ClusterStatus],
            prev_handle: Optional['CloudVmRayResourceHandle'],
        ) -> None:
            assert cluster_name is not None, 'cluster_name must be specified.'
            self.cluster_name = cluster_name
            self.resources = resources
            self.num_nodes = num_nodes
            self.prev_cluster_status = prev_cluster_status
<<<<<<< HEAD
=======
            self.prev_handle = prev_handle
>>>>>>> 06a927cd

    def __init__(self,
                 log_dir: str,
                 dag: 'dag.Dag',
                 optimize_target: 'optimizer.OptimizeTarget',
                 requested_features: Set[clouds.CloudImplementationFeatures],
                 local_wheel_path: pathlib.Path,
                 wheel_hash: str,
                 blocked_resources: Optional[Iterable[
                     resources_lib.Resources]] = None):
        self._blocked_resources: Set[resources_lib.Resources] = set()
        if blocked_resources:
            # blocked_resources is not None and not empty.
            self._blocked_resources.update(blocked_resources)

        self.log_dir = os.path.expanduser(log_dir)
        self._dag = dag
        self._optimize_target = optimize_target
        self._requested_features = requested_features
        self._local_wheel_path = local_wheel_path
        self._wheel_hash = wheel_hash

    def _update_blocklist_on_gcp_error(
            self, launchable_resources: 'resources_lib.Resources',
            region: 'clouds.Region', zones: Optional[List['clouds.Zone']],
            stdout: str, stderr: str):

        del region  # unused
        style = colorama.Style
        assert zones and len(zones) == 1, zones
        zone = zones[0]
        splits = stderr.split('\n')
        exception_list = [s for s in splits if s.startswith('Exception: ')]
        httperror_str = [
            s for s in splits
            if s.startswith('googleapiclient.errors.HttpError: ')
        ]
        if len(exception_list) == 1:
            # Parse structured response {'errors': [...]}.
            exception_str = exception_list[0][len('Exception: '):]
            try:
                exception_dict = ast.literal_eval(exception_str)
            except Exception as e:
                if 'wait_ready timeout exceeded' in exception_str:
                    # This error seems to occur when the provisioning process
                    # went through partially (e.g., for spot, initial
                    # provisioning succeeded, but while waiting for ssh/setting
                    # up it got preempted).
                    logger.error('Got the following exception, continuing: '
                                 f'{exception_list[0]}')
                    self._blocked_resources.add(
                        launchable_resources.copy(zone=zone.name))
                    return
                raise RuntimeError(
                    f'Failed to parse exception: {exception_str}') from e
            # TPU VM returns a different structured response.
            if 'errors' not in exception_dict:
                exception_dict = {'errors': [exception_dict]}
            for error in exception_dict['errors']:
                code = error['code']
                message = error['message']
                logger.warning(f'Got return code {code} in {zone.name} '
                               f'{style.DIM}(message: {message})'
                               f'{style.RESET_ALL}')
                if code == 'QUOTA_EXCEEDED':
                    if '\'GPUS_ALL_REGIONS\' exceeded' in message:
                        # Global quota.  All regions in GCP will fail.  Ex:
                        # Quota 'GPUS_ALL_REGIONS' exceeded.  Limit: 1.0
                        # globally.
                        # This skip is only correct if we implement "first
                        # retry the region/zone of an existing cluster with the
                        # same name" correctly.
                        self._blocked_resources.add(
                            launchable_resources.copy(region=None, zone=None))
                    else:
                        # Per region.  Ex: Quota 'CPUS' exceeded.  Limit: 24.0
                        # in region us-west1.
                        self._blocked_resources.add(
                            launchable_resources.copy(zone=None))
                elif code in [
                        'ZONE_RESOURCE_POOL_EXHAUSTED',
                        'ZONE_RESOURCE_POOL_EXHAUSTED_WITH_DETAILS',
                        'UNSUPPORTED_OPERATION'
                ]:  # Per zone.
                    # Return codes can be found at https://cloud.google.com/compute/docs/troubleshooting/troubleshooting-vm-creation # pylint: disable=line-too-long
                    # However, UNSUPPORTED_OPERATION is observed empirically
                    # when VM is preempted during creation.  This seems to be
                    # not documented by GCP.
                    self._blocked_resources.add(
                        launchable_resources.copy(zone=zone.name))
                elif code in ['RESOURCE_NOT_READY']:
                    # This code is returned when the VM is still STOPPING.
                    self._blocked_resources.add(
                        launchable_resources.copy(zone=zone.name))
                elif code in [3, 8, 9]:
                    # Error code 3 means TPU is preempted during creation.
                    # Example:
                    # {'code': 3, 'message': 'Cloud TPU received a bad request. update is not supported while in state PREEMPTED [EID: 0x73013519f5b7feb2]'} # pylint: disable=line-too-long
                    # Error code 8 means TPU resources is out of
                    # capacity. Example:
                    # {'code': 8, 'message': 'There is no more capacity in the zone "europe-west4-a"; you can try in another zone where Cloud TPU Nodes are offered (see https://cloud.google.com/tpu/docs/regions) [EID: 0x1bc8f9d790be9142]'} # pylint: disable=line-too-long
                    # Error code 9 means TPU resources is insufficient reserved
                    # capacity. Example:
                    # {'code': 9, 'message': 'Insufficient reserved capacity. Contact customer support to increase your reservation. [EID: 0x2f8bc266e74261a]'} # pylint: disable=line-too-long
                    self._blocked_resources.add(
                        launchable_resources.copy(zone=zone.name))
                elif code == 'RESOURCE_NOT_FOUND':
                    # https://github.com/skypilot-org/skypilot/issues/1797
                    # In the inner provision loop we have used retries to
                    # recover but failed. This indicates this zone is most
                    # likely out of capacity. The provision loop will terminate
                    # any potentially live VMs before moving onto the next
                    # zone.
                    self._blocked_resources.add(
                        launchable_resources.copy(zone=zone.name))
                else:
                    assert False, error
        elif len(httperror_str) >= 1:
            logger.info(f'Got {httperror_str[0]}')
            if ('Requested disk size cannot be smaller than the image size'
                    in httperror_str[0]):
                logger.info('Skipping all regions due to disk size issue.')
                self._blocked_resources.add(
                    launchable_resources.copy(region=None, zone=None))
            elif ('Policy update access denied.' in httperror_str[0] or
                  'IAM_PERMISSION_DENIED' in httperror_str[0]):
                logger.info(
                    'Skipping all regions due to service account not '
                    'having the required permissions and the user '
                    'account does not have enough permission to '
                    'update it. Please contact your administrator and '
                    'check out: https://skypilot.readthedocs.io/en/latest/cloud-setup/cloud-permissions.html#gcp\n'  # pylint: disable=line-too-long
                    f'Details: {httperror_str[0]}')
                self._blocked_resources.add(
                    launchable_resources.copy(region=None, zone=None))

            else:
                # Parse HttpError for unauthorized regions. Example:
                # googleapiclient.errors.HttpError: <HttpError 403 when requesting ... returned "Location us-east1-d is not found or access is unauthorized.". # pylint: disable=line-too-long
                # Details: "Location us-east1-d is not found or access is
                # unauthorized.">
                self._blocked_resources.add(
                    launchable_resources.copy(zone=zone.name))
        else:
            # No such structured error response found.
            assert not exception_list, stderr
            if 'was not found' in stderr:
                # Example: The resource
                # 'projects/<id>/zones/zone/acceleratorTypes/nvidia-tesla-v100'
                # was not found.
                logger.warning(f'Got \'resource not found\' in {zone.name}.')
                self._blocked_resources.add(
                    launchable_resources.copy(zone=zone.name))
            elif 'rsync: command not found' in stderr:
                with ux_utils.print_exception_no_traceback():
                    raise RuntimeError(_RSYNC_NOT_FOUND_MESSAGE)
            else:
                logger.info('====== stdout ======')
                for s in stdout.split('\n'):
                    print(s)
                logger.info('====== stderr ======')
                for s in splits:
                    print(s)

                with ux_utils.print_exception_no_traceback():
                    raise RuntimeError('Errors occurred during provision; '
                                       'check logs above.')

    def _update_blocklist_on_aws_error(
            self, launchable_resources: 'resources_lib.Resources',
            region: 'clouds.Region', zones: Optional[List['clouds.Zone']],
            stdout: str, stderr: str):
        assert launchable_resources.is_launchable()
        assert zones is not None, 'AWS should always have zones.'

        style = colorama.Style
        stdout_splits = stdout.split('\n')
        stderr_splits = stderr.split('\n')
        errors = [
            s.strip()
            for s in stdout_splits + stderr_splits
            # 'An error occurred': boto3 errors
            # 'SKYPILOT_ERROR_NO_NODES_LAUNCHED': skypilot's changes to the AWS
            #    node provider; for errors prior to provisioning like VPC
            #    setup.
            if 'An error occurred' in s or
            'SKYPILOT_ERROR_NO_NODES_LAUNCHED: ' in s
        ]
        # Need to handle boto3 printing error but its retry succeeded:
        #   error occurred (Unsupported) .. not supported in your requested
        #   Availability Zone (us-west-2d)...retrying
        #   --> it automatically succeeded in another zone
        #   --> failed in [4/7] Running initialization commands due to user cmd
        # In this case, we should error out.
        head_node_up = any(
            line.startswith('<1/1> Setting up head node')
            for line in stdout_splits + stderr_splits)
        if not errors or head_node_up:
            if 'rsync: command not found' in stderr:
                with ux_utils.print_exception_no_traceback():
                    raise RuntimeError(_RSYNC_NOT_FOUND_MESSAGE)
            # TODO: Got transient 'Failed to create security group' that goes
            # away after a few minutes.  Should we auto retry other regions, or
            # let the user retry.
            logger.info('====== stdout ======')
            for s in stdout_splits:
                print(s)
            logger.info('====== stderr ======')
            for s in stderr_splits:
                print(s)
            with ux_utils.print_exception_no_traceback():
                raise RuntimeError('Errors occurred during provision; '
                                   'check logs above.')

        # Fill in the zones field in the Region.
        region_with_zones_list = clouds.AWS.regions_with_offering(
            launchable_resources.instance_type,
            launchable_resources.accelerators,
            launchable_resources.use_spot,
            region.name,
            zone=None)
        assert len(region_with_zones_list) == 1, region_with_zones_list
        region_with_zones = region_with_zones_list[0]
        assert region_with_zones.zones is not None, region_with_zones
        if set(zones) == set(region_with_zones.zones):
            # The underlying AWS NodeProvider will try all specified zones of a
            # region. (Each boto3 request takes one zone.)
            logger.warning(f'Got error(s) in all zones of {region.name}:')
        else:
            zones_str = ', '.join(z.name for z in zones)
            logger.warning(f'Got error(s) in {zones_str}:')
        messages = '\n\t'.join(errors)
        logger.warning(f'{style.DIM}\t{messages}{style.RESET_ALL}')
        for zone in zones:
            self._blocked_resources.add(
                launchable_resources.copy(zone=zone.name))

    def _update_blocklist_on_azure_error(
            self, launchable_resources: 'resources_lib.Resources',
            region: 'clouds.Region', zones: Optional[List['clouds.Zone']],
            stdout: str, stderr: str):
        del zones  # Unused.
        # The underlying ray autoscaler will try all zones of a region at once.
        style = colorama.Style
        stdout_splits = stdout.split('\n')
        stderr_splits = stderr.split('\n')
        errors = [
            s.strip()
            for s in stdout_splits + stderr_splits
            if ('Exception Details:' in s.strip() or 'InvalidTemplateDeployment'
                in s.strip() or '(ReadOnlyDisabledSubscription)' in s.strip())
        ]
        if not errors:
            if 'rsync: command not found' in stderr:
                with ux_utils.print_exception_no_traceback():
                    raise RuntimeError(_RSYNC_NOT_FOUND_MESSAGE)
            logger.info('====== stdout ======')
            for s in stdout_splits:
                print(s)
            logger.info('====== stderr ======')
            for s in stderr_splits:
                print(s)
            with ux_utils.print_exception_no_traceback():
                raise RuntimeError('Errors occurred during provision; '
                                   'check logs above.')

        logger.warning(f'Got error(s) in {region.name}:')
        messages = '\n\t'.join(errors)
        logger.warning(f'{style.DIM}\t{messages}{style.RESET_ALL}')
        if any('(ReadOnlyDisabledSubscription)' in s for s in errors):
            self._blocked_resources.add(
                resources_lib.Resources(cloud=clouds.Azure()))
        else:
            self._blocked_resources.add(launchable_resources.copy(zone=None))

    def _update_blocklist_on_lambda_error(
            self, launchable_resources: 'resources_lib.Resources',
            region: 'clouds.Region', zones: Optional[List['clouds.Zone']],
            stdout: str, stderr: str):
        del zones  # Unused.
        style = colorama.Style
        stdout_splits = stdout.split('\n')
        stderr_splits = stderr.split('\n')
        errors = [
            s.strip()
            for s in stdout_splits + stderr_splits
            if 'LambdaCloudError:' in s.strip()
        ]
        if not errors:
            if 'rsync: command not found' in stderr:
                with ux_utils.print_exception_no_traceback():
                    raise RuntimeError(_RSYNC_NOT_FOUND_MESSAGE)
            logger.info('====== stdout ======')
            for s in stdout_splits:
                print(s)
            logger.info('====== stderr ======')
            for s in stderr_splits:
                print(s)
            with ux_utils.print_exception_no_traceback():
                raise RuntimeError('Errors occurred during provision; '
                                   'check logs above.')

        logger.warning(f'Got error(s) in {region.name}:')
        messages = '\n\t'.join(errors)
        logger.warning(f'{style.DIM}\t{messages}{style.RESET_ALL}')
        self._blocked_resources.add(launchable_resources.copy(zone=None))

        # Sometimes, LambdaCloudError will list available regions.
        for e in errors:
            if e.find('Regions with capacity available:') != -1:
                for r in clouds.Lambda.regions():
                    if e.find(r.name) == -1:
                        self._blocked_resources.add(
                            launchable_resources.copy(region=r.name, zone=None))

    def _update_blocklist_on_kubernetes_error(
            self, launchable_resources: 'resources_lib.Resources', region,
            zones, stdout, stderr):
        del zones  # Unused.
        style = colorama.Style
        stdout_splits = stdout.split('\n')
        stderr_splits = stderr.split('\n')
        errors = [
            s.strip()
            for s in stdout_splits + stderr_splits
            if 'KubernetesError:' in s.strip()
        ]
        if not errors:
            logger.info('====== stdout ======')
            for s in stdout_splits:
                print(s)
            logger.info('====== stderr ======')
            for s in stderr_splits:
                print(s)
            with ux_utils.print_exception_no_traceback():
                raise RuntimeError('Errors occurred during provisioning; '
                                   'check logs above.')

        logger.warning(f'Got error(s) in {region.name}:')
        messages = '\n\t'.join(errors)
        logger.warning(f'{style.DIM}\t{messages}{style.RESET_ALL}')
        self._blocked_resources.add(launchable_resources.copy(zone=None))

    def _update_blocklist_on_scp_error(
            self, launchable_resources: 'resources_lib.Resources', region,
            zones, stdout, stderr):
        del zones  # Unused.
        style = colorama.Style
        stdout_splits = stdout.split('\n')
        stderr_splits = stderr.split('\n')
        errors = [
            s.strip()
            for s in stdout_splits + stderr_splits
            if 'SCPError:' in s.strip()
        ]
        if not errors:
            if 'rsync: command not found' in stderr:
                with ux_utils.print_exception_no_traceback():
                    raise RuntimeError(_RSYNC_NOT_FOUND_MESSAGE)
            logger.info('====== stdout ======')
            for s in stdout_splits:
                print(s)
            logger.info('====== stderr ======')
            for s in stderr_splits:
                print(s)
            with ux_utils.print_exception_no_traceback():
                raise RuntimeError('Errors occurred during provision; '
                                   'check logs above.')

        logger.warning(f'Got error(s) in {region.name}:')
        messages = '\n\t'.join(errors)
        logger.warning(f'{style.DIM}\t{messages}{style.RESET_ALL}')
        self._blocked_resources.add(launchable_resources.copy(zone=None))

        # Sometimes, SCPError will list available regions.
        for e in errors:
            if e.find('Regions with capacity available:') != -1:
                for r in clouds.SCP.regions():
                    if e.find(r.name) == -1:
                        self._blocked_resources.add(
                            launchable_resources.copy(region=r.name, zone=None))

    def _update_blocklist_on_ibm_error(
            self, launchable_resources: 'resources_lib.Resources',
            region: 'clouds.Region', zones: Optional[List['clouds.Zone']],
            stdout: str, stderr: str):

        style = colorama.Style
        stdout_splits = stdout.split('\n')
        stderr_splits = stderr.split('\n')
        errors = [
            s.strip()
            for s in stdout_splits + stderr_splits
            if 'ERR' in s.strip() or 'PANIC' in s.strip()
        ]
        if not errors:
            if 'rsync: command not found' in stderr:
                with ux_utils.print_exception_no_traceback():
                    raise RuntimeError(_RSYNC_NOT_FOUND_MESSAGE)
            logger.info('====== stdout ======')
            for s in stdout_splits:
                print(s)
            logger.info('====== stderr ======')
            for s in stderr_splits:
                print(s)
            with ux_utils.print_exception_no_traceback():
                raise RuntimeError('Errors occurred during provision; '
                                   'check logs above.')
        logger.warning(f'Got error(s) on IBM cluster, in {region.name}:')
        messages = '\n\t'.join(errors)
        logger.warning(f'{style.DIM}\t{messages}{style.RESET_ALL}')

        for zone in zones:  # type: ignore[union-attr]
            self._blocked_resources.add(
                launchable_resources.copy(zone=zone.name))

    def _update_blocklist_on_local_error(
            self, launchable_resources: 'resources_lib.Resources',
            region: 'clouds.Region', zones: Optional[List['clouds.Zone']],
            stdout: str, stderr: str):
        del zones  # Unused.
        style = colorama.Style
        stdout_splits = stdout.split('\n')
        stderr_splits = stderr.split('\n')
        errors = [
            s.strip()
            for s in stdout_splits + stderr_splits
            if 'ERR' in s.strip() or 'PANIC' in s.strip()
        ]
        if not errors:
            if 'rsync: command not found' in stderr:
                with ux_utils.print_exception_no_traceback():
                    raise RuntimeError(_RSYNC_NOT_FOUND_MESSAGE)
            logger.info('====== stdout ======')
            for s in stdout_splits:
                print(s)
            logger.info('====== stderr ======')
            for s in stderr_splits:
                print(s)
            with ux_utils.print_exception_no_traceback():
                raise RuntimeError(
                    'Errors occurred during launching of cluster services; '
                    'check logs above.')
        logger.warning('Got error(s) on local cluster:')
        messages = '\n\t'.join(errors)
        logger.warning(f'{style.DIM}\t{messages}{style.RESET_ALL}')
        self._blocked_resources.add(
            launchable_resources.copy(region=region.name, zone=None))

    # Apr, 2023 by Hysun(hysun.he@oracle.com): Added support for OCI
    def _update_blocklist_on_oci_error(
            self, launchable_resources: 'resources_lib.Resources',
            region: 'clouds.Region', zones: Optional[List['clouds.Zone']],
            stdout: str, stderr: str):

        style = colorama.Style
        stdout_splits = stdout.split('\n')
        stderr_splits = stderr.split('\n')
        errors = [
            s.strip()
            for s in stdout_splits + stderr_splits
            if ('VcnSubnetNotFound' in s.strip()) or
            ('oci.exceptions.ServiceError' in s.strip() and
             ('NotAuthorizedOrNotFound' in s.strip() or 'CannotParseRequest' in
              s.strip() or 'InternalError' in s.strip() or
              'LimitExceeded' in s.strip() or 'NotAuthenticated' in s.strip()))
        ]
        if not errors:
            if 'rsync: command not found' in stderr:
                with ux_utils.print_exception_no_traceback():
                    raise RuntimeError(_RSYNC_NOT_FOUND_MESSAGE)
            logger.info('====== stdout ======')
            for s in stdout_splits:
                print(s)
            logger.info('====== stderr ======')
            for s in stderr_splits:
                print(s)
            with ux_utils.print_exception_no_traceback():
                raise RuntimeError('Errors occurred during provision; '
                                   'check logs above.')

        logger.warning(f'Got error(s) in {region.name}:')
        messages = '\n\t'.join(errors)
        logger.warning(f'{style.DIM}\t{messages}{style.RESET_ALL}')

        if zones is not None:
            for zone in zones:
                self._blocked_resources.add(
                    launchable_resources.copy(zone=zone.name))

    def _update_blocklist_on_error(
            self, launchable_resources: 'resources_lib.Resources',
            region: 'clouds.Region', zones: Optional[List['clouds.Zone']],
            stdout: Optional[str], stderr: Optional[str]) -> bool:
        """Handles cloud-specific errors and updates the block list.

        This parses textual stdout/stderr because we don't directly use the
        underlying clouds' SDKs.  If we did that, we could catch proper
        exceptions instead.

        Returns:
          definitely_no_nodes_launched: bool, True if definitely no nodes
            launched (e.g., due to VPC errors we have never sent the provision
            request), False otherwise.
        """
        assert launchable_resources.region == region.name, (
            launchable_resources, region)
        if stdout is None:
            # Gang scheduling failure (head node is definitely up, but some
            # workers' provisioning failed).  Simply block the zones.
            assert stderr is None, stderr
            if zones is not None:
                for zone in zones:
                    self._blocked_resources.add(
                        launchable_resources.copy(zone=zone.name))
            return False  # definitely_no_nodes_launched
        assert stdout is not None and stderr is not None, (stdout, stderr)

        # TODO(zongheng): refactor into Cloud interface?
        handlers = {
            clouds.AWS: self._update_blocklist_on_aws_error,
            clouds.Azure: self._update_blocklist_on_azure_error,
            clouds.GCP: self._update_blocklist_on_gcp_error,
            clouds.Lambda: self._update_blocklist_on_lambda_error,
            clouds.IBM: self._update_blocklist_on_ibm_error,
            clouds.SCP: self._update_blocklist_on_scp_error,
            clouds.Local: self._update_blocklist_on_local_error,
            clouds.Kubernetes: self._update_blocklist_on_kubernetes_error,
            clouds.OCI: self._update_blocklist_on_oci_error,
        }
        cloud = launchable_resources.cloud
        cloud_type = type(cloud)
        if cloud_type not in handlers:
            raise NotImplementedError(
                f'Cloud {cloud} unknown, or has not added '
                'support for parsing and handling provision failures.')
        handler = handlers[cloud_type]
        handler(launchable_resources, region, zones, stdout, stderr)

        stdout_splits = stdout.split('\n')
        stderr_splits = stderr.split('\n')
        # Determining whether head node launch *may* have been requested based
        # on outputs is tricky. We are conservative here by choosing an "early
        # enough" output line in the following:
        # https://github.com/ray-project/ray/blob/03b6bc7b5a305877501110ec04710a9c57011479/python/ray/autoscaler/_private/commands.py#L704-L737  # pylint: disable=line-too-long
        # This is okay, because we mainly want to use the return value of this
        # func to skip cleaning up never-launched clusters that encountered VPC
        # errors; their launch should not have printed any such outputs.
        head_node_launch_may_have_been_requested = any(
            'Acquiring an up-to-date head node' in line
            for line in stdout_splits + stderr_splits)
        # If head node request has definitely not been sent (this happens when
        # there are errors during node provider "bootstrapping", e.g.,
        # VPC-not-found errors), then definitely no nodes are launched.
        definitely_no_nodes_launched = (
            not head_node_launch_may_have_been_requested)

        return definitely_no_nodes_launched

    def _yield_zones(
        self, to_provision: resources_lib.Resources, num_nodes: int,
        cluster_name: str,
        prev_cluster_status: Optional[status_lib.ClusterStatus]
    ) -> Iterable[Optional[List[clouds.Zone]]]:
        """Yield zones within the given region to try for provisioning.

        Yields:
            Zones to try for provisioning within the given to_provision.region.
              - None means the cloud does not support zones, but the region does
                offer the requested resources (so the outer loop should issue a
                request to that region).
              - Non-empty list means the cloud supports zones, and the zones
                do offer the requested resources. If a list is yielded, it is
                guaranteed to be non-empty.
              - Nothing yielded means the region does not offer the requested
                resources.
        """
        assert (to_provision.cloud is not None and
                to_provision.region is not None and to_provision.instance_type
                is not None), (to_provision,
                               'cloud, region and instance_type must have been '
                               'set by optimizer')
        cloud = to_provision.cloud
        region = clouds.Region(to_provision.region)
        zones = None

        def _get_previously_launched_zones() -> Optional[List[clouds.Zone]]:
            # When the cluster exists, the to_provision should have been set
            # to the previous cluster's resources.
            zones = [
                clouds.Zone(name=to_provision.zone),
            ] if to_provision.zone is not None else None
            if zones is None:
                # Reuse the zone field in the ray yaml as the
                # prev_resources.zone field may not be set before the previous
                # cluster is launched.
                handle = global_user_state.get_handle_from_cluster_name(
                    cluster_name)
                assert isinstance(handle, CloudVmRayResourceHandle), (
                    'handle should be CloudVmRayResourceHandle (found: '
                    f'{type(handle)}) {cluster_name!r}')
                config = common_utils.read_yaml(handle.cluster_yaml)
                # This is for the case when the zone field is not set in the
                # launched resources in a previous launch (e.g., ctrl-c during
                # launch and multi-node cluster before PR #1700).
                zones_str = config.get('provider', {}).get('availability_zone')
                if zones_str is not None:
                    zones = [
                        clouds.Zone(name=zone) for zone in zones_str.split(',')
                    ]
            return zones

        if prev_cluster_status is not None:
            # If the cluster is previously launched, we should relaunch in the
            # same region and zone.
            zones = _get_previously_launched_zones()

            if prev_cluster_status != status_lib.ClusterStatus.UP:
                logger.info(
                    f'Cluster {cluster_name!r} (status: '
                    f'{prev_cluster_status.value}) was previously launched '
                    f'in {cloud} {region.name}. Relaunching in that region.')
            # TODO(zhwu): The cluster being killed by cloud provider should
            # be tested whether re-launching a cluster killed spot instance
            # will recover the data.
            yield zones

            # TODO(zhwu): update the following logics, since we have added
            # the support for refreshing the cluster status from the cloud
            # provider.
            # If it reaches here: the cluster status in the database gets
            # set to INIT, since a launch request was issued but failed.
            #
            # Cluster with status UP can reach here, if it was killed by the
            # cloud provider and no available resources in that region to
            # relaunch, which can happen to spot instance.
            if prev_cluster_status == status_lib.ClusterStatus.UP:
                message = (
                    f'Failed to connect to the cluster {cluster_name!r}. '
                    'It is possibly killed by cloud provider or manually '
                    'in the cloud provider console. To remove the cluster '
                    f'please run: sky down {cluster_name}')
                # Reset to UP (rather than keeping it at INIT), as INIT
                # mode will enable failover to other regions, causing
                # data lose.
                # TODO(zhwu): This is set to UP to be more conservative,
                # we may need to confirm whether the cluster is down in all
                # cases.
                global_user_state.set_cluster_status(
                    cluster_name, status_lib.ClusterStatus.UP)
                with ux_utils.print_exception_no_traceback():
                    raise exceptions.ResourcesUnavailableError(message,
                                                               no_failover=True)

            # Check the *previous* cluster status. If the cluster is previously
            # stopped, we should not retry other regions, since the previously
            # attached volumes are not visible on another region.
            elif prev_cluster_status == status_lib.ClusterStatus.STOPPED:
                message = (
                    'Failed to acquire resources to restart the stopped '
                    f'cluster {cluster_name} in {region.name}. Please retry '
                    'again later.')

                # Reset to STOPPED (rather than keeping it at INIT), because
                # (1) the cluster is not up (2) it ensures future `sky start`
                # will disable auto-failover too.
                global_user_state.set_cluster_status(
                    cluster_name, status_lib.ClusterStatus.STOPPED)

                with ux_utils.print_exception_no_traceback():
                    raise exceptions.ResourcesUnavailableError(message,
                                                               no_failover=True)
            assert prev_cluster_status == status_lib.ClusterStatus.INIT
            message = (f'Failed to launch cluster {cluster_name!r} '
                       f'(previous status: {prev_cluster_status.value}) '
                       f'with the original resources: {to_provision}.')
            # We attempted re-launching a previously INIT cluster with the
            # same cloud/region/resources, but failed. Here no_failover=False,
            # so we will retry provisioning it with the current requested
            # resources in the outer loop.
            #
            # This condition can be triggered for previously INIT cluster by
            # (1) launch, after answering prompt immediately ctrl-c;
            # (2) launch again.
            # After (1), the cluster exists with INIT, and may or may not be
            # live.  And if it hits here, it's definitely not alive (because
            # step (2) failed).  Hence it's ok to retry with different
            # cloud/region and with current resources.
            with ux_utils.print_exception_no_traceback():
                raise exceptions.ResourcesUnavailableError(message)

        # If it reaches here, it means the cluster did not exist, as all the
        # cases when the cluster exists have been handled above (either the
        # provision succeeded in the caller and no need to retry, or this
        # function raised an ResourcesUnavailableError).
        for zones in cloud.zones_provision_loop(
                region=to_provision.region,
                num_nodes=num_nodes,
                instance_type=to_provision.instance_type,
                accelerators=to_provision.accelerators,
                use_spot=to_provision.use_spot,
        ):
            if zones is None:
                yield None
            else:
                assert zones, (
                    'Either None or a non-empty list of zones should '
                    'be yielded')
                # Only retry requested region/zones or all if not specified.
                zone_names = [zone.name for zone in zones]
                if not to_provision.valid_on_region_zones(
                        region.name, zone_names):
                    continue
                if to_provision.zone is not None:
                    zones = [clouds.Zone(name=to_provision.zone)]
                yield zones

    def _try_provision_tpu(self, to_provision: resources_lib.Resources,
                           config_dict: Dict[str, str]) -> bool:
        """Returns whether the provision is successful."""
        tpu_name = config_dict['tpu_name']
        assert 'tpu-create-script' in config_dict, \
            'Expect TPU provisioning with gcloud.'
        try:
            with log_utils.safe_rich_status('[bold cyan]Provisioning TPU '
                                            f'[green]{tpu_name}[/]'):
                subprocess_utils.run(f'bash {config_dict["tpu-create-script"]}',
                                     stdout=subprocess.PIPE,
                                     stderr=subprocess.PIPE)
            return True
        except subprocess.CalledProcessError as e:
            stderr = e.stderr.decode('ascii')
            if 'ALREADY_EXISTS' in stderr:
                # FIXME: should use 'start' on stopped TPUs, replacing
                # 'create'. Or it can be in a "deleting" state. Investigate the
                # right thing to do (force kill + re-provision?).
                logger.info(
                    f'  TPU {tpu_name} already exists; skipped creation.')
                return True

            if 'RESOURCE_EXHAUSTED' in stderr:
                with ux_utils.print_exception_no_traceback():
                    raise exceptions.ResourcesUnavailableError(
                        f'TPU {tpu_name} creation failed due to quota '
                        'exhaustion. Please visit '
                        'https://console.cloud.google.com/iam-admin/quotas '
                        'for more information.')

            if 'PERMISSION_DENIED' in stderr:
                logger.info('  TPUs are not available in this zone.')
                return False

            if 'no more capacity in the zone' in stderr:
                logger.info('  No more capacity in this zone.')
                return False

            if 'CloudTpu received an invalid AcceleratorType' in stderr:
                # INVALID_ARGUMENT: CloudTpu received an invalid
                # AcceleratorType, "v3-8" for zone "us-central1-c". Valid
                # values are "v2-8, ".
                tpu_type = list(to_provision.accelerators.keys())[0]
                logger.info(
                    f'  TPU type {tpu_type} is not available in this zone.')
                return False

            logger.error(stderr)
            raise e

    def _retry_zones(
        self,
        to_provision: resources_lib.Resources,
        num_nodes: int,
        requested_resources: Set[resources_lib.Resources],
        dryrun: bool,
        stream_logs: bool,
        cluster_name: str,
        cloud_user_identity: Optional[List[str]],
        prev_cluster_status: Optional[status_lib.ClusterStatus],
        prev_handle: Optional['CloudVmRayResourceHandle'],
    ):
        """The provision retry loop."""
        style = colorama.Style
        fore = colorama.Fore
        # Get log_path name
        log_path = os.path.join(self.log_dir, 'provision.log')
        log_abs_path = os.path.abspath(log_path)
        if not dryrun:
            os.makedirs(os.path.expanduser(self.log_dir), exist_ok=True)
            os.system(f'touch {log_path}')
        tail_cmd = f'tail -n100 -f {log_path}'
        logger.info('To view detailed progress: '
                    f'{style.BRIGHT}{tail_cmd}{style.RESET_ALL}')

        # Get previous cluster status
        cluster_exists = prev_cluster_status is not None
        is_prev_cluster_healthy = prev_cluster_status in [
            status_lib.ClusterStatus.STOPPED, status_lib.ClusterStatus.UP
        ]

        assert to_provision.region is not None, (
            to_provision, 'region should have been set by the optimizer.')
        region = clouds.Region(to_provision.region)

        # Optimization - check if user has non-zero quota for
        # the instance type in the target region. If not, fail early
        # instead of trying to provision and failing later.
        try:
            need_provision = to_provision.cloud.check_quota_available(
                to_provision)

        except Exception as e:  # pylint: disable=broad-except
            need_provision = True
            logger.info(f'Error occurred when trying to check quota. '
                        f'Proceeding assuming quotas are available. Error: '
                        f'{common_utils.format_exception(e, use_bracket=True)}')

        if not need_provision:
            # if quota is found to be zero, raise exception and skip to
            # the next region
            if to_provision.use_spot:
                instance_descriptor = 'spot'
            else:
                instance_descriptor = 'on-demand'
            raise exceptions.ResourcesUnavailableError(
                f'{colorama.Fore.YELLOW}Found no quota for '
                f'{to_provision.instance_type} {instance_descriptor} '
                f'instances in region {to_provision.region} '
                f'in {to_provision.cloud}. '
                f'{colorama.Style.RESET_ALL}'
                f'To request quotas, check the instruction: '
                f'https://skypilot.readthedocs.io/en/latest/cloud-setup/quota.html.'  # pylint: disable=line-too-long
            )

        for zones in self._yield_zones(to_provision, num_nodes, cluster_name,
                                       prev_cluster_status):
            # Filter out zones that are blocked, if any.
            # This optimize the provision loop by skipping zones that are
            # indicated to be unavailable from previous provision attempts.
            # It can happen for the provisioning on GCP, as the
            # yield_region_zones will return zones from a region one by one,
            # but the optimizer that does the filtering will not be involved
            # until the next region.
            if zones is not None:
                remaining_unblocked_zones = copy.deepcopy(zones)
                for zone in zones:
                    for blocked_resources in self._blocked_resources:
                        if to_provision.copy(
                                region=region.name,
                                zone=zone.name).should_be_blocked_by(
                                    blocked_resources):
                            remaining_unblocked_zones.remove(zone)
                            break
                if not remaining_unblocked_zones:
                    # Skip the region if all zones are blocked.
                    continue
                zones = remaining_unblocked_zones

            if zones is None:
                # For clouds that don't have a zone concept or cloud
                # provisioners that do not support zone-based provisioning
                # (e.g., Azure, Lambda).
                zone_str = ''
            else:
                zone_str = ','.join(z.name for z in zones)
                zone_str = f' ({zone_str})'
            try:
                config_dict = backend_utils.write_cluster_config(
                    to_provision,
                    num_nodes,
                    to_provision.ports,
                    _get_cluster_config_template(to_provision.cloud),
                    cluster_name,
                    self._local_wheel_path,
                    self._wheel_hash,
                    region=region,
                    zones=zones,
                    dryrun=dryrun,
                    keep_launch_fields_in_existing_config=cluster_exists)
            except exceptions.ResourcesUnavailableError as e:
                # Failed due to catalog issue, e.g. image not found.
                logger.info(
                    f'Failed to find catalog in region {region.name}: {e}')
                continue
            if dryrun:
                return config_dict
            cluster_config_file = config_dict['ray']

            launched_resources = to_provision.copy(region=region.name)
            if zones and len(zones) == 1:
                launched_resources = launched_resources.copy(zone=zones[0].name)

<<<<<<< HEAD
=======
            prev_cluster_ips = None
            if prev_handle is not None:
                prev_cluster_ips = prev_handle.stable_internal_external_ips
>>>>>>> 06a927cd
            # Record early, so if anything goes wrong, 'sky status' will show
            # the cluster name and users can appropriately 'sky down'.  It also
            # means a second 'sky launch -c <name>' will attempt to reuse.
            handle = CloudVmRayResourceHandle(
                cluster_name=cluster_name,
                cluster_name_on_cloud=config_dict['cluster_name_on_cloud'],
                cluster_yaml=cluster_config_file,
                launched_nodes=num_nodes,
                # OK for this to be shown in CLI as status == INIT.
                launched_resources=launched_resources,
                tpu_create_script=config_dict.get('tpu-create-script'),
                tpu_delete_script=config_dict.get('tpu-delete-script'),
                # Use the previous cluster's IPs if available to optimize
                # the case where the cluster is restarted, i.e., no need to
                # query the IPs from the cloud provider.
                stable_internal_external_ips=prev_cluster_ips)
            usage_lib.messages.usage.update_final_cluster_status(
                status_lib.ClusterStatus.INIT)

            # This sets the status to INIT (even for a normal, UP cluster).
            global_user_state.add_or_update_cluster(
                cluster_name,
                cluster_handle=handle,
                requested_resources=requested_resources,
                ready=False,
            )

            global_user_state.set_owner_identity_for_cluster(
                cluster_name, cloud_user_identity)

            tpu_name = config_dict.get('tpu_name')
            if tpu_name is not None:
                logger.info(
                    f'{colorama.Style.BRIGHT}Provisioning TPU on '
                    f'{to_provision.cloud} '
                    f'{region.name}{colorama.Style.RESET_ALL}{zone_str}')

                success = self._try_provision_tpu(to_provision, config_dict)
                if not success:
                    continue

            logging_info = {
                'cluster_name': cluster_name,
                'region_name': region.name,
                'zone_str': zone_str,
            }
            status, stdout, stderr, head_internal_ip, head_external_ip = (
                self._gang_schedule_ray_up(to_provision.cloud,
                                           cluster_config_file, handle,
                                           log_abs_path, stream_logs,
                                           logging_info, to_provision.use_spot))

            if status == GangSchedulingStatus.CLUSTER_READY:
                # We must query the IPs from the cloud provider, when the
                # provisioning is done, to make sure the cluster IPs are
                # up-to-date.
                # The staled IPs may be caused by the node being restarted
                # manually or by the cloud provider.
                # Optimize the case where the cluster's head IPs can be parsed
                # from the output of 'ray up'.
                kwargs = {}
                if handle.launched_nodes == 1:
                    kwargs = {
                        'internal_ips': [head_internal_ip],
                        'external_ips': [head_external_ip]
                    }
                handle.update_cluster_ips(max_attempts=_FETCH_IP_MAX_ATTEMPTS,
                                          **kwargs)
                handle.update_ssh_ports(max_attempts=_FETCH_IP_MAX_ATTEMPTS)
                if cluster_exists:
                    # Guard against the case where there's an existing cluster
                    # with ray runtime messed up (e.g., manually killed) by (1)
                    # querying ray status (2) restarting ray if needed.
                    #
                    # The above 'ray up' will not restart it automatically due
                    # to 'ray up # --no-restart' flag.
                    #
                    # NOTE: this is performance sensitive and has been observed
                    # to take 9s. Only do this for existing clusters, not
                    # freshly launched ones (which should have ray runtime
                    # started).
                    self._ensure_cluster_ray_started(handle, log_abs_path)

                config_dict['handle'] = handle
                plural = '' if num_nodes == 1 else 's'
                if not isinstance(to_provision.cloud, clouds.Local):
                    logger.info(f'{fore.GREEN}Successfully provisioned or found'
                                f' existing VM{plural}.{style.RESET_ALL}')
                return config_dict

            # The cluster is not ready. We must perform error recording and/or
            # cleanup.

            # If cluster was previously UP or STOPPED, stop it; otherwise
            # terminate.
            # FIXME(zongheng): terminating a potentially live cluster is
            # scary. Say: users have an existing cluster that got into INIT, do
            # sky launch, somehow failed, then we may be terminating it here.
            terminate_or_stop = not is_prev_cluster_healthy
            definitely_no_nodes_launched = False
            if status == GangSchedulingStatus.HEAD_FAILED:
                # ray up failed for the head node.
                definitely_no_nodes_launched = self._update_blocklist_on_error(
                    to_provision, region, zones, stdout, stderr)
            else:
                # gang scheduling failed.
                assert status == GangSchedulingStatus.GANG_FAILED, status
                # The stdout/stderr of ray up is not useful here, since
                # head node is successfully provisioned.
                definitely_no_nodes_launched = self._update_blocklist_on_error(
                    to_provision, region, zones=zones, stdout=None, stderr=None)
                # GANG_FAILED means head is up, workers failed.
                assert definitely_no_nodes_launched is False, (
                    definitely_no_nodes_launched)

                # Only log the errors for GANG_FAILED, since HEAD_FAILED may
                # not have created any resources (it can happen however) and
                # HEAD_FAILED can happen in "normal" failover cases.
                logger.error('*** Failed provisioning the cluster. ***')
                terminate_str = ('Terminating'
                                 if terminate_or_stop else 'Stopping')
                logger.error(f'*** {terminate_str} the failed cluster. ***')

            # If these conditions hold, it *should* be safe to skip the cleanup
            # action. This is a UX optimization.
            #
            # We want to skip mainly for VPC/subnets errors thrown during node
            # provider bootstrapping: if users encountered "No VPC with name
            # 'xxx' is found in <region>.", then going ahead to down the
            # non-existent cluster will itself print out a (caught, harmless)
            # error with the same message.  This was found to be
            # confusing. Thus we skip termination.
            skip_cleanup = not cluster_exists and definitely_no_nodes_launched
            if skip_cleanup:
                continue

            # There may exist partial nodes (e.g., head node) so we must
            # terminate or stop before moving on to other regions.
            #
            # NOTE: even HEAD_FAILED could've left a live head node there,
            # so we must terminate/stop here too. E.g., node is up, and ray
            # autoscaler proceeds to setup commands, which may fail:
            #   ERR updater.py:138 -- New status: update-failed
            CloudVmRayBackend().teardown_no_lock(handle,
                                                 terminate=terminate_or_stop)

        if to_provision.zone is not None:
            message = (
                f'Failed to acquire resources in {to_provision.zone}. '
                'Try changing resource requirements or use another zone.')
        elif to_provision.region is not None:
            # For public clouds, provision.region is always set.
            message = ('Failed to acquire resources in all zones in '
                       f'{to_provision.region}. Try changing resource '
                       'requirements or use another region.')
        else:
            message = (f'Failed to acquire resources in {to_provision.cloud}. '
                       'Try changing resource requirements or use another '
                       'cloud provider.')
        # Do not failover to other clouds if the cluster was previously
        # UP or STOPPED, since the user can have some data on the cluster.
        raise exceptions.ResourcesUnavailableError(
            message, no_failover=is_prev_cluster_healthy)

    def _tpu_pod_setup(self, cluster_yaml: str,
                       cluster_handle: 'backends.CloudVmRayResourceHandle'):
        """Completes setup and start Ray cluster on TPU VM Pod nodes.

        This is a workaround for Ray Autoscaler where `ray up` does not
        run setup or launch ray cluster on TPU VM Pod nodes.
        """
        ssh_credentials = backend_utils.ssh_credential_from_yaml(
            cluster_yaml, cluster_handle.docker_user)
<<<<<<< HEAD
        # TODO: This will cause the cluster which is rebooted in the console
        # having the wrong IP
=======
>>>>>>> 06a927cd
        all_ips = cluster_handle.external_ips()
        num_tpu_devices = tpu_utils.get_num_tpu_devices(
            cluster_handle.launched_resources)
        if all_ips is None or len(all_ips) != num_tpu_devices:
            raise RuntimeError(
                f'Nodes IPs: {all_ips} does not'
                f'match number of TPU devices: {num_tpu_devices}.')

        # Get the private IP of head node for connecting Ray cluster.
        head_runner = command_runner.SSHCommandRunner(
            all_ips[0], port=cluster_handle.head_ssh_port, **ssh_credentials)
        cmd_str = 'python3 -c \"import ray; print(ray._private.services.get_node_ip_address())\"'  # pylint: disable=line-too-long
        rc, stdout, stderr = head_runner.run(cmd_str,
                                             require_outputs=True,
                                             stream_logs=False)
        subprocess_utils.handle_returncode(
            rc,
            cmd_str,
            'Failed to get private IP from head node.',
            stderr=stdout + stderr)
        head_ip_private = stdout.strip()

        ray_config = common_utils.read_yaml(cluster_yaml)
        worker_start_ray_commands = [f'echo "export RAY_HEAD_IP={head_ip_private}" >> ~/.bashrc && source ~/.bashrc']  # pylint: disable=line-too-long
        worker_start_ray_commands += ray_config['worker_start_ray_commands']

        # Setup TPU VM Pod workers and launch Ray cluster.
        onprem_utils.do_filemounts_and_setup_on_local_workers(
            cluster_yaml,
            worker_ips=all_ips[1:],
            extra_setup_cmds=worker_start_ray_commands)

    @timeline.event
    def _gang_schedule_ray_up(
        self, to_provision_cloud: clouds.Cloud, cluster_config_file: str,
        cluster_handle: 'backends.CloudVmRayResourceHandle', log_abs_path: str,
        stream_logs: bool, logging_info: dict, use_spot: bool
    ) -> Tuple[GangSchedulingStatus, str, str, Optional[str], Optional[str]]:
        """Provisions a cluster via 'ray up' and wait until fully provisioned.

        Returns:
            (GangSchedulingStatus; stdout; stderr;
                optional head_internal_ip; optional head_external_ip).
        """
        # FIXME(zhwu,zongheng): ray up on multiple nodes ups the head node then
        # waits for all workers; turn it into real gang scheduling.
        # FIXME: refactor code path to remove use of stream_logs
        del stream_logs

        def ray_up():
            # Runs `ray up <kwargs>` with our monkey-patched launch hash
            # calculation. See the monkey patch file for why.
            #
            # NOTE: --no-restart solves the following bug.  Without it, if 'ray
            # up' (sky launch) twice on a cluster with >1 node, the worker node
            # gets disconnected/killed by ray autoscaler; the whole task will
            # just freeze.  (Doesn't affect 1-node clusters.)  With this flag,
            # ray processes no longer restart and this bug doesn't show.
            # Downside is existing tasks on the cluster will keep running
            # (which may be ok with the semantics of 'sky launch' twice).
            # Tracked in https://github.com/ray-project/ray/issues/20402.
            # Ref: https://github.com/ray-project/ray/blob/releases/2.4.0/python/ray/autoscaler/sdk/sdk.py#L16-L49  # pylint: disable=line-too-long
            script_path = write_ray_up_script_with_patched_launch_hash_fn(
                cluster_config_file, ray_up_kwargs={'no_restart': True})

            # Redirect stdout/err to the file and streaming (if stream_logs).
            # With stdout/err redirected, 'ray up' will have no color and
            # different order from directly running in the console. The
            # `--log-style` and `--log-color` flags do not work. To reproduce,
            # `ray up --log-style pretty --log-color true | tee tmp.out`.
            returncode, stdout, stderr = log_lib.run_with_log(
                [sys.executable, script_path],
                log_abs_path,
                stream_logs=False,
                start_streaming_at='Shared connection to',
                line_processor=log_utils.RayUpLineProcessor(),
                # Reduce BOTO_MAX_RETRIES from 12 to 5 to avoid long hanging
                # time during 'ray up' if insufficient capacity occurs.
                env=dict(
                    os.environ,
                    BOTO_MAX_RETRIES='5',
                    # Use environment variables to disable the ray usage collection
                    # (to avoid overheads and potential issues with the usage)
                    # as sdk does not take the argument for disabling the usage
                    # collection.
                    RAY_USAGE_STATS_ENABLED='0'),
                require_outputs=True,
                # Disable stdin to avoid ray outputs mess up the terminal with
                # misaligned output when multithreading/multiprocessing are used
                # Refer to: https://github.com/ray-project/ray/blob/d462172be7c5779abf37609aed08af112a533e1e/python/ray/autoscaler/_private/subprocess_output_util.py#L264  # pylint: disable=line-too-long
                stdin=subprocess.DEVNULL)
            return returncode, stdout, stderr

        region_name = logging_info['region_name']
        zone_str = logging_info['zone_str']
        style = colorama.Style
        if isinstance(to_provision_cloud, clouds.Local):
            cluster_name = logging_info['cluster_name']
            logger.info(f'{style.BRIGHT}Launching on local cluster '
                        f'{cluster_name!r}.')
        elif isinstance(to_provision_cloud, clouds.Kubernetes):
            logger.info(f'{style.BRIGHT}Launching on {to_provision_cloud} '
                        f'{style.RESET_ALL}')
        else:
            logger.info(f'{style.BRIGHT}Launching on {to_provision_cloud} '
                        f'{region_name}{style.RESET_ALL}{zone_str}')
        start = time.time()

        # Edge case: /tmp/ray does not exist, so autoscaler can't create/store
        # cluster lock and cluster state.
        os.makedirs('/tmp/ray', exist_ok=True)

        # Launch the cluster with ray up

        # Retry if the any of the following happens:
        # 1. Failed due to timeout when fetching head node for Azure.
        # 2. Failed due to file mounts, because it is probably has too
        # many ssh connections and can be fixed by retrying.
        # This is required when using custom image for GCP.
        def need_ray_up(
                ray_up_return_value: Optional[Tuple[int, str, str]]) -> bool:

            # Indicates the first ray up.
            if ray_up_return_value is None:
                return True

            returncode, stdout, stderr = ray_up_return_value
            if returncode == 0:
                return False

            if isinstance(to_provision_cloud, clouds.Azure):
                if 'Failed to invoke the Azure CLI' in stderr:
                    logger.info(
                        'Retrying head node provisioning due to Azure CLI '
                        'issues.')
                    return True
                if ('Head node fetch timed out. Failed to create head node.'
                        in stderr):
                    logger.info(
                        'Retrying head node provisioning due to head fetching '
                        'timeout.')
                    return True

            if isinstance(to_provision_cloud, clouds.GCP):
                if ('Quota exceeded for quota metric \'List requests\' and '
                        'limit \'List requests per minute\'' in stderr):
                    logger.info(
                        'Retrying due to list request rate limit exceeded.')
                    return True

                # https://github.com/skypilot-org/skypilot/issues/1797
                # "The resource 'projects/xxx/zones/us-central1-b/instances/ray-yyy-head-<hash>-compute' was not found" # pylint: disable=line-too-long
                pattern = (r'\'code\': \'RESOURCE_NOT_FOUND\'.*The resource'
                           r'.*instances\/.*-compute\' was not found')
                result = re.search(pattern, stderr)
                if result is not None:
                    # Retry. Unlikely will succeed if it's due to no capacity.
                    logger.info(
                        'Retrying due to the possibly flaky RESOURCE_NOT_FOUND '
                        'error.')
                    return True

            if isinstance(to_provision_cloud, clouds.Lambda):
                if 'Your API requests are being rate limited.' in stderr:
                    logger.info(
                        'Retrying due to Lambda API rate limit exceeded.')
                    return True

            if 'rsync: command not found' in stderr:
                logger.info('Skipping retry due to `rsync` not found in '
                            'the specified image.')
                return False

            if ('Processing file mounts' in stdout and
                    'Running setup commands' not in stdout and
                    'Failed to setup head node.' in stderr):
                logger.info(
                    'Retrying runtime setup due to ssh connection issue.')
                return True

            if ('ConnectionResetError: [Errno 54] Connection reset by peer'
                    in stderr):
                logger.info('Retrying due to Connection reset by peer.')
                return True
            return False

        retry_cnt = 0
        ray_up_return_value = None
        # 5 seconds to 180 seconds. We need backoff for e.g., rate limit per
        # minute errors.
        backoff = common_utils.Backoff(initial_backoff=5,
                                       max_backoff_factor=180 // 5)
        while (retry_cnt < _MAX_RAY_UP_RETRY and
               need_ray_up(ray_up_return_value)):
            retry_cnt += 1
            if retry_cnt > 1:
                sleep = backoff.current_backoff()
                logger.info(
                    'Retrying launching in {:.1f} seconds.'.format(sleep))
                time.sleep(sleep)
            ray_up_return_value = ray_up()

        assert ray_up_return_value is not None
        returncode, stdout, stderr = ray_up_return_value

        logger.debug(f'`ray up` takes {time.time() - start:.1f} seconds with '
                     f'{retry_cnt} retries.')
        if returncode != 0:
            return GangSchedulingStatus.HEAD_FAILED, stdout, stderr, None, None

        resources = cluster_handle.launched_resources
        if tpu_utils.is_tpu_vm_pod(resources):
            logger.info(f'{style.BRIGHT}Setting up TPU VM Pod workers...'
                        f'{style.RESET_ALL}')
            self._tpu_pod_setup(cluster_config_file, cluster_handle)

        # Only 1 node or head node provisioning failure.
        if cluster_handle.launched_nodes == 1 and returncode == 0:
            # Optimization: Try parse head ip from 'ray up' stdout.
            # Last line looks like: 'ssh ... <user>@<public head_ip>\n'
            position = stdout.rfind('@')
            # Use a regex to extract the IP address.
            external_ip_list = re.findall(backend_utils.IP_ADDR_REGEX,
                                          stdout[position + 1:])
            head_internal_ip, head_external_ip = None, None
            if len(external_ip_list) == 1:
                head_external_ip = external_ip_list[0]

            # Optimization: Try parse internal head ip from 'ray start' stdout.
            # The line looks like: 'Local node IP: <internal head_ip>\n'
            position = stdout.rfind('Local node IP')
            line = stdout[position:].partition('\n')[0]
            internal_ip_list = re.findall(backend_utils.IP_ADDR_REGEX,
                                          common_utils.remove_color(line))
            if len(internal_ip_list) == 1:
                head_internal_ip = internal_ip_list[0]

<<<<<<< HEAD
            print('Get head ips from ray up stdout: ', head_internal_ip,
                  head_external_ip)
=======
            logger.debug(f'Get head ips from ray up stdout: {head_internal_ip} '
                         f'{head_external_ip}')
>>>>>>> 06a927cd
            return (GangSchedulingStatus.CLUSTER_READY, stdout, stderr,
                    head_internal_ip, head_external_ip)

        # All code below is handling num_nodes > 1.

        provision_str = 'Successfully provisioned or found existing head VM.'
        if isinstance(to_provision_cloud, clouds.Local):
            provision_str = 'Successfully connected to head node.'

        logger.info(f'{style.BRIGHT}{provision_str} '
                    f'Waiting for workers.{style.RESET_ALL}')

        # Special handling is needed for the local case. This is due to a Ray
        # autoscaler bug, where filemounting and setup does not run on worker
        # nodes. Hence, this method here replicates what the Ray autoscaler
        # would do were it for public cloud.
        if isinstance(to_provision_cloud, clouds.Local):
            onprem_utils.do_filemounts_and_setup_on_local_workers(
                cluster_config_file)

        # FIXME(zongheng): the below requires ray processes are up on head. To
        # repro it failing: launch a 2-node cluster, log into head and ray
        # stop, then launch again.
        cluster_ready = backend_utils.wait_until_ray_cluster_ready(
            cluster_config_file,
            num_nodes=cluster_handle.launched_nodes,
            log_path=log_abs_path,
            nodes_launching_progress_timeout=_NODES_LAUNCHING_PROGRESS_TIMEOUT[
                type(to_provision_cloud)],
            is_local_cloud=isinstance(to_provision_cloud, clouds.Local))
        if cluster_ready:
            cluster_status = GangSchedulingStatus.CLUSTER_READY
            # ray up --no-restart again with upscaling_speed=0 after cluster is
            # ready to ensure cluster will not scale up after preemption (spot).
            # Skip for non-spot as this takes extra time to provision (~1min).
            if use_spot:
                ray_config = common_utils.read_yaml(cluster_config_file)
                ray_config['upscaling_speed'] = 0
                common_utils.dump_yaml(cluster_config_file, ray_config)
                start = time.time()
                returncode, stdout, stderr = ray_up()
                logger.debug(
                    f'Upscaling reset takes {time.time() - start} seconds.')
                if returncode != 0:
                    return (GangSchedulingStatus.GANG_FAILED, stdout, stderr,
                            None, None)
        else:
            cluster_status = GangSchedulingStatus.GANG_FAILED

        # Do not need stdout/stderr if gang scheduling failed.
        # gang_succeeded = False, if head OK, but workers failed.
        return cluster_status, '', '', None, None

    def _ensure_cluster_ray_started(self, handle: 'CloudVmRayResourceHandle',
                                    log_abs_path) -> None:
        """Ensures ray processes are up on a just-provisioned cluster."""
        if handle.launched_nodes > 1:
            # FIXME(zongheng): this has NOT been tested with multinode
            # clusters; mainly because this function will not be reached in
            # that case.  See #140 for details.  If it were reached, the
            # following logic might work:
            #   - get all node ips
            #   - for all nodes: ray stop
            #   - ray up --restart-only
            return
        backend = CloudVmRayBackend()

        returncode, output, _ = backend.run_on_head(
            handle,
            backend_utils.RAY_STATUS_WITH_SKY_RAY_PORT_COMMAND,
            require_outputs=True)
        while returncode == 0 and 'No cluster status' in output:
            # Retry until ray status is ready. This is to avoid the case where
            # ray cluster is just started but the ray status is not ready yet.
            logger.info('Waiting for ray cluster to be ready remotely.')
            time.sleep(1)
            returncode, output, _ = backend.run_on_head(
                handle,
                backend_utils.RAY_STATUS_WITH_SKY_RAY_PORT_COMMAND,
                require_outputs=True)
        if returncode == 0:
            return
        launched_resources = handle.launched_resources
        # Ray cluster should already be running if the system admin has setup
        # Ray.
        if isinstance(launched_resources.cloud, clouds.Local):
            raise RuntimeError(
                'The command `ray status` errored out on the head node '
                'of the local cluster. Check if ray[default]==2.4.0 '
                'is installed or running correctly.')
        backend.run_on_head(handle, 'ray stop')

        # Runs `ray up <kwargs>` with our monkey-patched launch hash
        # calculation. See the monkey patch file for why.
        script_path = write_ray_up_script_with_patched_launch_hash_fn(
            handle.cluster_yaml, ray_up_kwargs={'restart_only': True})
        log_lib.run_with_log(
            [sys.executable, script_path],
            log_abs_path,
            stream_logs=False,
            # Use environment variables to disable the ray usage collection
            # (to avoid overheads and potential issues with the usage)
            # as sdk does not take the argument for disabling the usage
            # collection.
            env=dict(os.environ, RAY_USAGE_STATS_ENABLED='0'),
            # Disable stdin to avoid ray outputs mess up the terminal with
            # misaligned output when multithreading/multiprocessing is used.
            # Refer to: https://github.com/ray-project/ray/blob/d462172be7c5779abf37609aed08af112a533e1e/python/ray/autoscaler/_private/subprocess_output_util.py#L264 # pylint: disable=line-too-long
            stdin=subprocess.DEVNULL)

    @timeline.event
    def provision_with_retries(
        self,
        task: task_lib.Task,
        to_provision_config: ToProvisionConfig,
        dryrun: bool,
        stream_logs: bool,
    ):
        """Provision with retries for all launchable resources."""
        cluster_name = to_provision_config.cluster_name
        to_provision = to_provision_config.resources
        num_nodes = to_provision_config.num_nodes
        prev_cluster_status = to_provision_config.prev_cluster_status
        prev_handle = to_provision_config.prev_handle
        launchable_retries_disabled = (self._dag is None or
                                       self._optimize_target is None)

        failover_history: List[Exception] = list()

        style = colorama.Style
        # Retrying launchable resources.
        while True:
            try:
                # Recheck cluster name as the 'except:' block below may
                # change the cloud assignment.
                to_provision.cloud.check_cluster_name_is_valid(cluster_name)
                if dryrun:
                    cloud_user = None
                else:
                    cloud_user = to_provision.cloud.get_current_user_identity()
                # Skip if to_provision.cloud does not support requested features
                to_provision.cloud.check_features_are_supported(
                    self._requested_features)

                config_dict = self._retry_zones(
                    to_provision,
                    num_nodes,
                    requested_resources=task.resources,
                    dryrun=dryrun,
                    stream_logs=stream_logs,
                    cluster_name=cluster_name,
                    cloud_user_identity=cloud_user,
                    prev_cluster_status=prev_cluster_status,
                    prev_handle=prev_handle)
                if dryrun:
                    return
            except (exceptions.InvalidClusterNameError,
                    exceptions.NotSupportedError,
                    exceptions.CloudUserIdentityError) as e:
                # InvalidClusterNameError: cluster name is invalid,
                # NotSupportedError: cloud does not support requested features,
                # CloudUserIdentityError: cloud user identity is invalid.
                # The exceptions above should be applicable to the whole
                # cloud, so we do add the cloud to the blocked resources.
                logger.warning(common_utils.format_exception(e))
                self._blocked_resources.add(
                    resources_lib.Resources(cloud=to_provision.cloud))
                failover_history.append(e)
            except exceptions.ResourcesUnavailableError as e:
                failover_history.append(e)
                if e.no_failover:
                    raise e.with_failover_history(failover_history)
                if launchable_retries_disabled:
                    logger.warning(
                        'DAG and optimize_target needs to be registered first '
                        'to enable cross-cloud retry. '
                        'To fix, call backend.register_info(dag=dag, '
                        'optimize_target=sky.OptimizeTarget.COST)')
                    raise e.with_failover_history(failover_history)

                logger.warning(common_utils.format_exception(e))
            else:
                # Provisioning succeeded.
                break

            if to_provision.zone is None:
                region_or_zone_str = str(to_provision.region)
            else:
                region_or_zone_str = str(to_provision.zone)
            logger.warning(f'\n{style.BRIGHT}Provision failed for {num_nodes}x '
                           f'{to_provision} in {region_or_zone_str}. '
                           f'Trying other locations (if any).{style.RESET_ALL}')
            if prev_cluster_status is None:
                # Add failed resources to the blocklist, only when it
                # is in fallback mode.
                self._blocked_resources.add(to_provision)
            else:
                # If we reach here, it means that the existing cluster must have
                # a previous status of INIT, because other statuses (UP,
                # STOPPED) will not trigger the failover due to `no_failover`
                # flag; see _yield_zones(). Also, the cluster should have been
                # terminated by _retry_zones().
                assert (prev_cluster_status == status_lib.ClusterStatus.INIT
                       ), prev_cluster_status
                assert global_user_state.get_handle_from_cluster_name(
                    cluster_name) is None, cluster_name
                logger.info('Retrying provisioning with requested resources '
                            f'{task.num_nodes}x {task.resources}')
                # Retry with the current, potentially "smaller" resources:
                # to_provision == the current new resources (e.g., V100:1),
                # which may be "smaller" than the original (V100:8).
                # num_nodes is not part of a Resources so must be updated
                # separately.
                num_nodes = task.num_nodes
                prev_cluster_status = None
                prev_handle = None

            # Set to None so that sky.optimize() will assign a new one
            # (otherwise will skip re-optimizing this task).
            # TODO: set all remaining tasks' best_resources to None.
            task.best_resources = None
            try:
                self._dag = sky.optimize(
                    self._dag,
                    minimize=self._optimize_target,
                    blocked_resources=self._blocked_resources)
            except exceptions.ResourcesUnavailableError as e:
                # Optimizer failed to find a feasible resources for the task,
                # either because the previous failovers have blocked all the
                # possible resources or the requested resources is too
                # restrictive. If we reach here, our failover logic finally
                # ends here.
                raise e.with_failover_history(failover_history)
            to_provision = task.best_resources
            assert task in self._dag.tasks, 'Internal logic error.'
            assert to_provision is not None, task
        return config_dict


class CloudVmRayResourceHandle(backends.backend.ResourceHandle):
    """A handle for the cluster created by CloudVmRayBackend.

    The handle object will last for the whole lifecycle of the cluster.

    - (required) Cluster name.
    - (required) Path to a cluster.yaml file.
    - (optional) A cached head node public IP.  Filled in after a
        successful provision().
    - (optional) A cached stable list of (internal IP, external IP) tuples
        for all nodes in a cluster. Filled in after successful task execution.
    - (optional) Launched num nodes
    - (optional) Launched resources
    - (optional) Docker user name
    - (optional) If TPU(s) are managed, a path to a deletion script.
    """
    _VERSION = 6

    def __init__(self,
                 *,
                 cluster_name: str,
                 cluster_name_on_cloud: str,
                 cluster_yaml: str,
                 launched_nodes: int,
                 launched_resources: resources_lib.Resources,
                 stable_internal_external_ips: Optional[List[Tuple[
                     str, str]]] = None,
                 stable_ssh_ports: Optional[List[int]] = None,
                 tpu_create_script: Optional[str] = None,
                 tpu_delete_script: Optional[str] = None) -> None:
        self._version = self._VERSION
        self.cluster_name = cluster_name
        self._cluster_name_on_cloud = cluster_name_on_cloud
        self._cluster_yaml = cluster_yaml.replace(os.path.expanduser('~'), '~',
                                                  1)
        # List of (internal_ip, external_ip) tuples for all the nodes
        # in the cluster, sorted by the external ips.
        self.stable_internal_external_ips = stable_internal_external_ips
        self.stable_ssh_ports = stable_ssh_ports
        self.launched_nodes = launched_nodes
        self.launched_resources = launched_resources
        self.docker_user: Optional[str] = None
        self.tpu_create_script = tpu_create_script
        self.tpu_delete_script = tpu_delete_script
        self._maybe_make_local_handle()

    def __repr__(self):
        return (f'ResourceHandle('
                f'\n\tcluster_name={self.cluster_name},'
                f'\n\tcluster_name_on_cloud={self.cluster_name_on_cloud},'
                f'\n\thead_ip={self.head_ip},'
                '\n\tstable_internal_external_ips='
                f'{self.stable_internal_external_ips},'
                '\n\tstable_ssh_ports='
                f'{self.stable_ssh_ports},'
                '\n\tcluster_yaml='
                f'{self.cluster_yaml}, '
                f'\n\tlaunched_resources={self.launched_nodes}x '
                f'{self.launched_resources}, '
                f'\n\tdocker_user={self.docker_user},'
                f'\n\ttpu_create_script={self.tpu_create_script}, '
                f'\n\ttpu_delete_script={self.tpu_delete_script})')

    def get_cluster_name(self):
        return self.cluster_name

    @property
    def cluster_name_on_cloud(self):
        if self._cluster_name_on_cloud is None:
            return self.cluster_name
        return self._cluster_name_on_cloud

    def _maybe_make_local_handle(self):
        """Adds local handle for the local cloud case.

        For public cloud, the first time sky launch is ran, task resources
        = cluster resources. For the local cloud case, sky launch is ran,
        task resources != cluster resources; hence, this method is needed
        to correct this.
        """
        self.local_handle = None
        local_file = os.path.expanduser(
            onprem_utils.SKY_USER_LOCAL_CONFIG_PATH.format(self.cluster_name))
        # Local cluster case requires several modifications:
        #   1) Create local_handle to store local cluster IPs and
        #      custom accelerators for each node.
        #   2) Replace launched_resources to represent a generic local
        #      node (without accelerator specifications).
        #   3) Replace launched_nodes to represent the total nodes in the
        #      local cluster.
        if os.path.isfile(local_file):
            config = onprem_utils.get_local_cluster_config_or_error(
                self.cluster_name)
            self.local_handle = {}
            cluster_config = config['cluster']
            auth_config = config['auth']
            ips = cluster_config['ips']
            local_region = clouds.Local.LOCAL_REGION.name
            # Convert existing ResourceHandle fields to specify local
            # cluster resources.
            self.launched_resources = resources_lib.Resources(
                cloud=clouds.Local(), region=local_region)
            self.launched_nodes = len(ips)
            self.local_handle['ips'] = ips
            cluster_accs = onprem_utils.get_local_cluster_accelerators(
                ips, auth_config)
            self.local_handle['cluster_resources'] = [
                resources_lib.Resources(
                    cloud=clouds.Local(),
                    accelerators=acc_dict if acc_dict else None,
                    region=local_region) for acc_dict in cluster_accs
            ]

    def _update_cluster_region(self):
        if self.launched_resources.region is not None:
            return

        config = common_utils.read_yaml(self.cluster_yaml)
        provider = config['provider']
        cloud = self.launched_resources.cloud
        if cloud.is_same_cloud(clouds.Azure()):
            region = provider['location']
        elif cloud.is_same_cloud(clouds.GCP()) or cloud.is_same_cloud(
                clouds.AWS()):
            region = provider['region']
        elif cloud.is_same_cloud(clouds.Local()):
            # There is only 1 region for Local cluster, 'Local'.
            region = clouds.Local.LOCAL_REGION.name

        self.launched_resources = self.launched_resources.copy(region=region)

    def update_ssh_ports(self, max_attempts: int = 1) -> None:
        # TODO(romilb): Replace this with a call to the cloud class to get ports
        # Use port 22 for everything except Kubernetes
        if not isinstance(self.launched_resources.cloud, clouds.Kubernetes):
            head_ssh_port = 22
        else:
            svc_name = f'{self.cluster_name}-ray-head-ssh'
            retry_cnt = 0
            while True:
                try:
                    head_ssh_port = clouds.Kubernetes.get_port(svc_name)
                except Exception:  # pylint: disable=broad-except
                    retry_cnt += 1
                    if retry_cnt >= max_attempts:
                        raise
<<<<<<< HEAD
        self.stable_ssh_ports = ([head_ssh_port] + [22] *
                                 (self.launched_nodes - 1))
=======
            # TODO(romilb): Multinode doesn't work with Kubernetes yet.
        self.stable_ssh_ports = ([head_ssh_port] + [22] *
                                 (self.num_node_ips - 1))
>>>>>>> 06a927cd

    def update_cluster_ips(
            self,
            max_attempts: int = 1,
            internal_ips: Optional[List[Optional[str]]] = None,
            external_ips: Optional[List[Optional[str]]] = None) -> None:
        """Updates the cluster IPs cached in the handle.

        We cache the cluster IPs in the handle to avoid having to retrieve
        them from the cloud provider every time we need them. This method
        updates the cached IPs.

        Optimizations:
            1) If the external IPs are provided (e.g. from the provision logs),
                we use them instead of retrieving them from the cloud provider.
            2) If the cached external IPs match the provided (fetched) external
                IPs, we don't need to update the internal IPs.
            3) If the internal IPs are provided (e.g. from the provision logs),
                we use them instead of retrieving them from the cloud provider.

        Args:
            max_attempts: The maximum number of attempts to get the head IP.
            internal_ips: The internal IPs to use for the cluster. It is an
                optimization to avoid retrieving the internal IPs from the
                cloud provider. Typically, it can be parsed from the provision
                logs.
            external_ips: The external IPs to use for the cluster. Similar to
                internal_ips, it is an optimization to avoid retrieving the
                external IPs from the cloud provider.
        """
<<<<<<< HEAD
        if (external_ips is not None and
                all(ip is not None for ip in external_ips)):
=======

        def is_provided_ips_valid(ips: Optional[List[Optional[str]]]) -> bool:
            return (ips is not None and len(ips) == self.num_node_ips and
                    all(ip is not None for ip in ips))

        if is_provided_ips_valid(external_ips):
            logger.debug(f'Using provided external IPs: {external_ips}')
>>>>>>> 06a927cd
            cluster_external_ips = typing.cast(List[str], external_ips)
        else:
            cluster_external_ips = backend_utils.get_node_ips(
                self.cluster_yaml,
                self.launched_nodes,
                handle=self,
                head_ip_max_attempts=max_attempts,
                worker_ip_max_attempts=max_attempts,
                get_internal_ips=False)

        if self.cached_external_ips == cluster_external_ips:
<<<<<<< HEAD
=======
            logger.debug('Skipping the fetching of internal IPs as the cached '
                         'external IPs matches the newly fetched ones.')
>>>>>>> 06a927cd
            # Optimization: If the cached external IPs are the same as the
            # retrieved external IPs, then we can skip retrieving internal
            # IPs since the cached IPs are up-to-date.
            return
        logger.debug(
            'Cached external IPs do not match with the newly fetched ones: '
            f'cached ({self.cached_external_ips}), new ({cluster_external_ips})'
        )

        is_cluster_aws = (self.launched_resources is not None and
                          isinstance(self.launched_resources.cloud, clouds.AWS))
        if is_cluster_aws and skypilot_config.get_nested(
                keys=('aws', 'use_internal_ips'), default_value=False):
            # Optimization: if we know use_internal_ips is True (currently
            # only exposed for AWS), then our AWS NodeProvider is
            # guaranteed to pick subnets that will not assign public IPs,
            # thus the first list of IPs returned above are already private
            # IPs. So skip the second query.
            cluster_internal_ips = list(cluster_external_ips)
<<<<<<< HEAD
        elif (internal_ips is not None and
              all(ip is not None for ip in internal_ips)):
=======
        elif is_provided_ips_valid(internal_ips):
            logger.debug(f'Using provided internal IPs: {internal_ips}')
>>>>>>> 06a927cd
            cluster_internal_ips = typing.cast(List[str], internal_ips)
        else:
            cluster_internal_ips = backend_utils.get_node_ips(
                self.cluster_yaml,
                self.launched_nodes,
                handle=self,
                head_ip_max_attempts=max_attempts,
                worker_ip_max_attempts=max_attempts,
                get_internal_ips=True)

        assert len(cluster_external_ips) == len(cluster_internal_ips), (
            f'Cluster {self.cluster_name!r}:'
            f'Expected same number of internal IPs {cluster_internal_ips}'
            f' and external IPs {cluster_external_ips}.')

        internal_external_ips: List[Tuple[str, str]] = list(
            zip(cluster_internal_ips, cluster_external_ips))

        # Ensure head node is the first element, then sort based on the
        # external IPs for stableness
        stable_internal_external_ips = [internal_external_ips[0]] + sorted(
            internal_external_ips[1:], key=lambda x: x[1])
        self.stable_internal_external_ips = stable_internal_external_ips

    @property
    def cached_internal_ips(self) -> Optional[List[str]]:
        if self.stable_internal_external_ips is not None:
            return [ips[0] for ips in self.stable_internal_external_ips]
        return None

    def internal_ips(self,
                     max_attempts: int = _FETCH_IP_MAX_ATTEMPTS) -> List[str]:
        internal_ips = self.cached_internal_ips
        if internal_ips is not None:
            return internal_ips
        self.update_cluster_ips(max_attempts=max_attempts)
        internal_ips = self.cached_internal_ips
        assert internal_ips is not None, 'update_cluster_ips failed.'
        return internal_ips

    @property
    def cached_external_ips(self) -> Optional[List[str]]:
        if self.stable_internal_external_ips is not None:
            return [ips[1] for ips in self.stable_internal_external_ips]
        return None

    def external_ips(self,
                     max_attempts: int = _FETCH_IP_MAX_ATTEMPTS) -> List[str]:
        external_ips = self.cached_external_ips
        if external_ips is not None:
            return external_ips
        self.update_cluster_ips(max_attempts=max_attempts)
        external_ips = self.cached_external_ips
        assert external_ips is not None, 'update_cluster_ips failed.'
        return external_ips

    @property
    def cached_external_ssh_ports(self) -> Optional[List[int]]:
        if self.stable_ssh_ports is not None:
            return self.stable_ssh_ports
        return None

    def external_ssh_ports(self,
                           max_attempts: int = _FETCH_IP_MAX_ATTEMPTS
                          ) -> List[int]:
        cached_ssh_ports = self.cached_external_ssh_ports
        if cached_ssh_ports is not None:
            return cached_ssh_ports
        self.update_ssh_ports(max_attempts=max_attempts)
        cached_ssh_ports = self.cached_external_ssh_ports
        assert cached_ssh_ports is not None, 'update_ssh_ports failed.'
        return cached_ssh_ports

    def get_hourly_price(self) -> float:
        hourly_cost = (self.launched_resources.get_cost(3600) *
                       self.launched_nodes)
        return hourly_cost

    def setup_docker_user(self, cluster_config_file: str):
        ip_list = self.external_ips()
        assert ip_list is not None
        docker_user = backend_utils.get_docker_user(ip_list[0],
                                                    cluster_config_file)
        self.docker_user = docker_user

    @property
    def cluster_yaml(self):
        return os.path.expanduser(self._cluster_yaml)

    @property
    def head_ip(self):
        external_ips = self.cached_external_ips
        if external_ips is not None:
            return external_ips[0]
        return None

    @property
    def head_ssh_port(self):
        external_ssh_ports = self.cached_external_ssh_ports
        if external_ssh_ports:
            return external_ssh_ports[0]
        return None

    @property
    def num_node_ips(self) -> int:
        """Returns number of IPs of the cluster, correctly handling TPU Pod."""
        is_tpu_vm_pod = tpu_utils.is_tpu_vm_pod(self.launched_resources)
        if is_tpu_vm_pod:
            num_ips = tpu_utils.get_num_tpu_devices(self.launched_resources)
        else:
            num_ips = self.launched_nodes
        return num_ips

    def __setstate__(self, state):
        self._version = self._VERSION

        version = state.pop('_version', None)
        if version is None:
            version = -1
            state.pop('cluster_region', None)
        if version < 2:
            state['_cluster_yaml'] = state.pop('cluster_yaml')
        if version < 3:
            head_ip = state.pop('head_ip', None)
            state['stable_internal_external_ips'] = None
        if version < 4:
            # Version 4 adds self.stable_ssh_ports for Kubernetes support
            state['stable_ssh_ports'] = None
        if version < 5:
            state['docker_user'] = None

        if version < 6:
            state['_cluster_name_on_cloud'] = None

        self.__dict__.update(state)

        # Because the update_cluster_ips and update_ssh_ports
        # functions use the handle, we call it on the current instance
        # after the state is updated.
        if version < 3 and head_ip is not None:
            try:
                self.update_cluster_ips()
            except exceptions.FetchIPError:
                # This occurs when an old cluster from was autostopped,
                # so the head IP in the database is not updated.
                pass
        if version < 4:
            self.update_ssh_ports()

        self._update_cluster_region()


class CloudVmRayBackend(backends.Backend['CloudVmRayResourceHandle']):
    """Backend: runs on cloud virtual machines, managed by Ray.

    Changing this class may also require updates to:
      * Cloud providers' templates under config/
      * Cloud providers' implementations under clouds/
    """

    NAME = 'cloudvmray'

    # Backward compatibility, with the old name of the handle.
    ResourceHandle = CloudVmRayResourceHandle  # pylint: disable=invalid-name

    def __init__(self):
        self.run_timestamp = backend_utils.get_run_timestamp()
        # NOTE: do not expanduser() here, as this '~/...' path is used for
        # remote as well to be expanded on the remote side.
        self.log_dir = os.path.join(constants.SKY_LOGS_DIRECTORY,
                                    self.run_timestamp)
        # Do not make directories to avoid create folder for commands that
        # do not need it (`sky status`, `sky logs` ...)
        # os.makedirs(self.log_dir, exist_ok=True)

        self._dag = None
        self._optimize_target = None
        self._requested_features = set()

        # Command for running the setup script. It is only set when the
        # setup needs to be run outside the self._setup() and as part of
        # a job (--detach-setup).
        self._setup_cmd = None

    # --- Implementation of Backend APIs ---

    def register_info(self, **kwargs) -> None:
        self._dag = kwargs.pop('dag', self._dag)
        self._optimize_target = kwargs.pop(
            'optimize_target',
            self._optimize_target) or optimizer.OptimizeTarget.COST
        self._requested_features = kwargs.pop('requested_features',
                                              self._requested_features)
        assert len(kwargs) == 0, f'Unexpected kwargs: {kwargs}'

    def check_resources_fit_cluster(self, handle: CloudVmRayResourceHandle,
                                    task: task_lib.Task):
        """Check if resources requested by the task fit the cluster.

        The resources requested by the task should be smaller than the existing
        cluster.

        Raises:
            exceptions.ResourcesMismatchError: If the resources in the task
                does not match the existing cluster.
        """
        assert len(task.resources) == 1, task.resources

        launched_resources = handle.launched_resources
        task_resources = list(task.resources)[0]
        cluster_name = handle.cluster_name
        usage_lib.messages.usage.update_cluster_resources(
            handle.launched_nodes, launched_resources)
        record = global_user_state.get_cluster_from_name(cluster_name)
        if record is not None:
            usage_lib.messages.usage.update_cluster_status(record['status'])

        # Backward compatibility: the old launched_resources without region info
        # was handled by ResourceHandle._update_cluster_region.
        assert launched_resources.region is not None, handle

        mismatch_str = (f'To fix: specify a new cluster name, or down the '
                        f'existing cluster first: sky down {cluster_name}')
        if hasattr(handle, 'local_handle') and handle.local_handle is not None:
            launched_resources = handle.local_handle['cluster_resources']
            usage_lib.messages.usage.update_local_cluster_resources(
                launched_resources)
            mismatch_str = ('To fix: use accelerators/number of nodes that can '
                            'be satisfied by the local cluster')
        # Requested_resources <= actual_resources.
        # Special handling for local cloud case, which assumes a cluster can
        # be heterogeneous. Here, launched_resources is a list of custom
        # accelerators per node, and Resources.less_demanding_than determines
        # how many nodes satisfy task resource requirements.
        if not (task.num_nodes <= handle.launched_nodes and
                task_resources.less_demanding_than(
                    launched_resources, requested_num_nodes=task.num_nodes)):
            if (task_resources.region is not None and
                    task_resources.region != launched_resources.region):
                with ux_utils.print_exception_no_traceback():
                    raise exceptions.ResourcesMismatchError(
                        'Task requested resources in region '
                        f'{task_resources.region!r}, but the existing cluster '
                        f'is in region {launched_resources.region!r}.')
            if (task_resources.zone is not None and
                    task_resources.zone != launched_resources.zone):
                zone_str = (f'is in zone {launched_resources.zone!r}.'
                            if launched_resources.zone is not None else
                            'does not have zone specified.')
                with ux_utils.print_exception_no_traceback():
                    raise exceptions.ResourcesMismatchError(
                        'Task requested resources in zone '
                        f'{task_resources.zone!r}, but the existing cluster '
                        f'{zone_str}')
            with ux_utils.print_exception_no_traceback():
                raise exceptions.ResourcesMismatchError(
                    'Requested resources do not match the existing cluster.\n'
                    f'  Requested:\t{task.num_nodes}x {task_resources} \n'
                    f'  Existing:\t{handle.launched_nodes}x '
                    f'{handle.launched_resources}\n'
                    f'{mismatch_str}')

    def _provision(
            self,
            task: task_lib.Task,
            to_provision: Optional[resources_lib.Resources],
            dryrun: bool,
            stream_logs: bool,
            cluster_name: str,
            retry_until_up: bool = False) -> Optional[CloudVmRayResourceHandle]:
        """Provisions using 'ray up'.

        Raises:
            exceptions.ClusterOwnerIdentityMismatchError: if the cluster
                'cluster_name' exists and is owned by another user.
            exceptions.InvalidClusterNameError: if the cluster name is invalid.
            exceptions.ResourcesMismatchError: if the requested resources
                do not match the existing cluster.
            exceptions.ResourcesUnavailableError: if the requested resources
                cannot be satisfied. The failover_history of the exception
                will be set as at least 1 exception from either our pre-checks
                (e.g., cluster name invalid) or a region/zone throwing
                resource unavailability.
            exceptions.CommandError: any ssh command error.
            RuntimeErorr: raised when 'rsync' is not installed.
            # TODO(zhwu): complete the list of exceptions.
        """
        # FIXME: ray up for Azure with different cluster_names will overwrite
        # each other.
        # When rsync is not installed in the user's machine, Ray will
        # silently retry to up the node for _MAX_RAY_UP_RETRY number
        # of times. This is time consuming so we fail early.
        backend_utils.check_rsync_installed()
        # Check if the cluster is owned by the current user. Raise
        # exceptions.ClusterOwnerIdentityMismatchError
        backend_utils.check_owner_identity(cluster_name)
        lock_path = os.path.expanduser(
            backend_utils.CLUSTER_STATUS_LOCK_PATH.format(cluster_name))
        with timeline.FileLockEvent(lock_path):
            to_provision_config = RetryingVmProvisioner.ToProvisionConfig(
                cluster_name,
                to_provision,
                task.num_nodes,
                prev_cluster_status=None,
                prev_handle=None)
            # Try to launch the exiting cluster first
            to_provision_config = self._check_existing_cluster(
                task, to_provision, cluster_name, dryrun)
            assert to_provision_config.resources is not None, (
                'to_provision should not be None', to_provision_config)

            prev_cluster_status = to_provision_config.prev_cluster_status
            usage_lib.messages.usage.update_cluster_resources(
                to_provision_config.num_nodes, to_provision_config.resources)
            usage_lib.messages.usage.update_cluster_status(prev_cluster_status)

            # TODO(suquark): once we have sky on PyPI, we should directly
            # install sky from PyPI.
            # NOTE: can take ~2s.
            with timeline.Event('backend.provision.wheel_build'):
                # TODO(suquark): once we have sky on PyPI, we should directly
                # install sky from PyPI.
                local_wheel_path, wheel_hash = wheel_utils.build_sky_wheel()
            backoff = common_utils.Backoff(_RETRY_UNTIL_UP_INIT_GAP_SECONDS)
            attempt_cnt = 1
            while True:
                # For on-demand instances, RetryingVmProvisioner will retry
                # within the given region first, then optionally retry on all
                # other clouds and regions (if backend.register_info()
                # has been called).
                # For spot instances, each provisioning request is made for a
                # single zone and the provisioner will retry on all other
                # clouds, regions, and zones.
                # See optimizer.py#_make_launchables_for_valid_region_zones()
                # for detailed reasons.

                # After this "round" of optimization across clouds, provisioning
                # may still have not succeeded. This while loop will then kick
                # in if retry_until_up is set, which will kick off new "rounds"
                # of optimization infinitely.
                try:
                    provisioner = RetryingVmProvisioner(
                        self.log_dir,
                        self._dag,
                        self._optimize_target,
                        self._requested_features,
                        local_wheel_path,
                        wheel_hash,
                        blocked_resources=task.blocked_resources)
                    config_dict = provisioner.provision_with_retries(
                        task, to_provision_config, dryrun, stream_logs)
                    break
                except exceptions.ResourcesUnavailableError as e:
                    # Do not remove the stopped cluster from the global state
                    # if failed to start.
                    if e.no_failover:
                        error_message = str(e)
                    else:
                        # Clean up the cluster's entry in `sky status`.
                        global_user_state.remove_cluster(cluster_name,
                                                         terminate=True)
                        usage_lib.messages.usage.update_final_cluster_status(
                            None)
                        error_message = (
                            'Failed to provision all possible launchable '
                            'resources.'
                            f' Relax the task\'s resource requirements: '
                            f'{task.num_nodes}x {list(task.resources)[0]}')
                    if retry_until_up:
                        logger.error(error_message)
                        # Sleep and retry.
                        gap_seconds = backoff.current_backoff()
                        plural = 's' if attempt_cnt > 1 else ''
                        logger.info(
                            f'{colorama.Style.BRIGHT}=== Retry until up ==='
                            f'{colorama.Style.RESET_ALL}\n'
                            f'Retrying provisioning after {gap_seconds:.0f}s '
                            '(exponential backoff with random jittering). '
                            f'Already tried {attempt_cnt} attempt{plural}.')
                        attempt_cnt += 1
                        time.sleep(gap_seconds)
                        continue
                    error_message += (
                        '\nTo keep retrying until the cluster is up, use the '
                        '`--retry-until-up` flag.')
                    with ux_utils.print_exception_no_traceback():
                        raise exceptions.ResourcesUnavailableError(
                            error_message,
                            failover_history=e.failover_history) from None
            if dryrun:
                record = global_user_state.get_cluster_from_name(cluster_name)
                return record['handle'] if record is not None else None
            cluster_config_file = config_dict['ray']
            handle = config_dict['handle']

            ip_list = handle.external_ips()
            ssh_port_list = handle.external_ssh_ports()
            assert ip_list is not None, handle
            assert ssh_port_list is not None, handle

            config = common_utils.read_yaml(cluster_config_file)
            if 'docker' in config:
                handle.setup_docker_user(cluster_config_file)

            if 'tpu_name' in config_dict:
                self._set_tpu_name(handle, config_dict['tpu_name'])

            # Get actual zone info and save it into handle.
            # NOTE: querying zones is expensive, observed 1node GCP >=4s.
            zone = handle.launched_resources.zone
            if zone is None:
                get_zone_cmd = (
                    handle.launched_resources.cloud.get_zone_shell_cmd())
                # zone is None for Azure
                if get_zone_cmd is not None:
                    ssh_credentials = backend_utils.ssh_credential_from_yaml(
                        handle.cluster_yaml, handle.docker_user)
                    runners = command_runner.SSHCommandRunner.make_runner_list(
                        ip_list, port_list=ssh_port_list, **ssh_credentials)

                    def _get_zone(runner):
                        retry_count = 0
                        backoff = common_utils.Backoff(initial_backoff=1,
                                                       max_backoff_factor=3)
                        while True:
                            returncode, stdout, stderr = runner.run(
                                get_zone_cmd,
                                require_outputs=True,
                                stream_logs=False)
                            if returncode == 0:
                                break
                            retry_count += 1
                            if retry_count <= _MAX_GET_ZONE_RETRY:
                                time.sleep(backoff.current_backoff())
                                continue
                        subprocess_utils.handle_returncode(
                            returncode,
                            get_zone_cmd,
                            f'Failed to get zone for {cluster_name!r}',
                            stderr=stderr,
                            stream_logs=stream_logs)
                        return stdout.strip()

                    zones = subprocess_utils.run_in_parallel(_get_zone, runners)
                    if len(set(zones)) == 1:
                        # zone will be checked during Resources cls
                        # initialization.
                        handle.launched_resources = (
                            handle.launched_resources.copy(zone=zones[0]))
                    # If the number of zones > 1, nodes in the cluster are
                    # launched in different zones (legacy clusters before
                    # #1700), leave the zone field of handle.launched_resources
                    # to None.
            self._update_after_cluster_provisioned(handle, task,
                                                   prev_cluster_status, ip_list,
                                                   ssh_port_list, lock_path)
            return handle

    def _update_after_cluster_provisioned(
            self, handle: CloudVmRayResourceHandle, task: task_lib.Task,
            prev_cluster_status: Optional[status_lib.ClusterStatus],
            ip_list: List[str], ssh_port_list: List[int],
            lock_path: str) -> None:
        usage_lib.messages.usage.update_cluster_resources(
            handle.launched_nodes, handle.launched_resources)
        usage_lib.messages.usage.update_final_cluster_status(
            status_lib.ClusterStatus.UP)

        # For backward compatibility and robustness of skylet, it is restarted
        with log_utils.safe_rich_status('Updating remote skylet'):
            self.run_on_head(handle, _MAYBE_SKYLET_RESTART_CMD)

        # Update job queue to avoid stale jobs (when restarted), before
        # setting the cluster to be ready.
        if prev_cluster_status == status_lib.ClusterStatus.INIT:
            # update_status will query the ray job status for all INIT /
            # PENDING / RUNNING jobs for the real status, since we do not
            # know the actual previous status of the cluster.
            job_owner = onprem_utils.get_job_owner(handle.cluster_yaml,
                                                   handle.docker_user)
            cmd = job_lib.JobLibCodeGen.update_status(job_owner)
            with log_utils.safe_rich_status('[bold cyan]Preparing Job Queue'):
                returncode, _, stderr = self.run_on_head(handle,
                                                         cmd,
                                                         require_outputs=True)
            subprocess_utils.handle_returncode(returncode, cmd,
                                               'Failed to update job status.',
                                               stderr)
        if prev_cluster_status == status_lib.ClusterStatus.STOPPED:
            # Safely set all the previous jobs to FAILED since the cluster
            # is restarted
            # An edge case here due to racing:
            # 1. A job finishes RUNNING, but right before it update itself
            # to SUCCEEDED, the cluster is STOPPED by `sky stop`.
            # 2. On next `sky start`, it gets reset to FAILED.
            cmd = job_lib.JobLibCodeGen.fail_all_jobs_in_progress()
            returncode, stdout, stderr = self.run_on_head(handle,
                                                          cmd,
                                                          require_outputs=True)
            subprocess_utils.handle_returncode(
                returncode, cmd,
                'Failed to set previously in-progress jobs to FAILED',
                stdout + stderr)

        with timeline.Event('backend.provision.post_process'):
            global_user_state.add_or_update_cluster(
                handle.cluster_name,
                handle,
                task.resources,
                ready=True,
            )
            usage_lib.messages.usage.update_final_cluster_status(
                status_lib.ClusterStatus.UP)
            auth_config = common_utils.read_yaml(handle.cluster_yaml)['auth']
            backend_utils.SSHConfigHelper.add_cluster(handle.cluster_name,
                                                      ip_list, auth_config,
                                                      ssh_port_list,
                                                      handle.docker_user)

            common_utils.remove_file_if_exists(lock_path)

    def _sync_workdir(self, handle: CloudVmRayResourceHandle,
                      workdir: Path) -> None:
        # Even though provision() takes care of it, there may be cases where
        # this function is called in isolation, without calling provision(),
        # e.g., in CLI.  So we should rerun rsync_up.
        fore = colorama.Fore
        style = colorama.Style
        ip_list = handle.external_ips()
        port_list = handle.external_ssh_ports()
        assert ip_list is not None, 'external_ips is not cached in handle'
        full_workdir = os.path.abspath(os.path.expanduser(workdir))

        # These asserts have been validated at Task construction time.
        assert os.path.exists(full_workdir), f'{full_workdir} does not exist'
        if os.path.islink(full_workdir):
            logger.warning(
                f'{fore.YELLOW}Workdir {workdir!r} is a symlink. '
                f'Symlink contents are not uploaded.{style.RESET_ALL}')
        else:
            assert os.path.isdir(
                full_workdir), f'{full_workdir} should be a directory.'

        # Raise warning if directory is too large
        dir_size = backend_utils.path_size_megabytes(full_workdir)
        if dir_size >= _PATH_SIZE_MEGABYTES_WARN_THRESHOLD:
            logger.warning(
                f'{fore.YELLOW}The size of workdir {workdir!r} '
                f'is {dir_size} MB. Try to keep workdir small or use '
                '.gitignore to exclude large files, as large sizes will slow '
                f'down rsync.{style.RESET_ALL}')

        log_path = os.path.join(self.log_dir, 'workdir_sync.log')

        ssh_credentials = backend_utils.ssh_credential_from_yaml(
            handle.cluster_yaml, handle.docker_user)

        # TODO(zhwu): refactor this with backend_utils.parallel_cmd_with_rsync
        runners = command_runner.SSHCommandRunner.make_runner_list(
            ip_list, port_list=port_list, **ssh_credentials)

        def _sync_workdir_node(runner: command_runner.SSHCommandRunner) -> None:
            runner.rsync(
                source=workdir,
                target=SKY_REMOTE_WORKDIR,
                up=True,
                log_path=log_path,
                stream_logs=False,
            )

        num_nodes = handle.launched_nodes
        plural = 's' if num_nodes > 1 else ''
        logger.info(
            f'{fore.CYAN}Syncing workdir (to {num_nodes} node{plural}): '
            f'{style.BRIGHT}{workdir}{style.RESET_ALL}'
            f' -> '
            f'{style.BRIGHT}{SKY_REMOTE_WORKDIR}{style.RESET_ALL}')
        os.makedirs(os.path.expanduser(self.log_dir), exist_ok=True)
        os.system(f'touch {log_path}')
        tail_cmd = f'tail -n100 -f {log_path}'
        logger.info('To view detailed progress: '
                    f'{style.BRIGHT}{tail_cmd}{style.RESET_ALL}')
        with log_utils.safe_rich_status('[bold cyan]Syncing[/]'):
            subprocess_utils.run_in_parallel(_sync_workdir_node, runners)

    def _sync_file_mounts(
        self,
        handle: CloudVmRayResourceHandle,
        all_file_mounts: Dict[Path, Path],
        storage_mounts: Dict[Path, storage_lib.Storage],
    ) -> None:
        """Mounts all user files to the remote nodes."""
        self._execute_file_mounts(handle, all_file_mounts)
        self._execute_storage_mounts(handle, storage_mounts)

    def _setup(self, handle: CloudVmRayResourceHandle, task: task_lib.Task,
               detach_setup: bool) -> None:
        start = time.time()
        style = colorama.Style
        fore = colorama.Fore

        if task.setup is None:
            return

        setup_script = log_lib.make_task_bash_script(task.setup,
                                                     env_vars=task.envs)
        with tempfile.NamedTemporaryFile('w', prefix='sky_setup_') as f:
            f.write(setup_script)
            f.flush()
            setup_sh_path = f.name
            setup_file = os.path.basename(setup_sh_path)
            # Sync the setup script up and run it.
            ip_list = handle.external_ips()
            port_list = handle.external_ssh_ports()
            assert ip_list is not None, 'external_ips is not cached in handle'
            ssh_credentials = backend_utils.ssh_credential_from_yaml(
                handle.cluster_yaml, handle.docker_user)
            # Disable connection sharing for setup script to avoid old
            # connections being reused, which may cause stale ssh agent
            # forwarding.
            ssh_credentials.pop('ssh_control_name')
            runners = command_runner.SSHCommandRunner.make_runner_list(
                ip_list, port_list=port_list, **ssh_credentials)

            # Need this `-i` option to make sure `source ~/.bashrc` work
            setup_cmd = f'/bin/bash -i /tmp/{setup_file} 2>&1'

            def _setup_node(runner: command_runner.SSHCommandRunner) -> None:
                runner.rsync(source=setup_sh_path,
                             target=f'/tmp/{setup_file}',
                             up=True,
                             stream_logs=False)
                if detach_setup:
                    return
                setup_log_path = os.path.join(self.log_dir,
                                              f'setup-{runner.ip}.log')
                returncode = runner.run(
                    setup_cmd,
                    log_path=setup_log_path,
                    process_stream=False,
                )

                def error_message() -> str:
                    # Use the function to avoid tailing the file in success case
                    try:
                        last_10_lines = subprocess.run(
                            [
                                'tail', '-n10',
                                os.path.expanduser(setup_log_path)
                            ],
                            stdout=subprocess.PIPE,
                            check=True).stdout.decode('utf-8')
                    except subprocess.CalledProcessError:
                        last_10_lines = None

                    err_msg = (
                        f'Failed to setup with return code {returncode}. '
                        f'Check the details in log: {setup_log_path}')
                    if last_10_lines:
                        err_msg += (
                            f'\n\n{colorama.Fore.RED}'
                            '****** START Last lines of setup output ******'
                            f'{colorama.Style.RESET_ALL}\n'
                            f'{last_10_lines}'
                            f'{colorama.Fore.RED}'
                            '******* END Last lines of setup output *******'
                            f'{colorama.Style.RESET_ALL}')
                    return err_msg

                subprocess_utils.handle_returncode(returncode=returncode,
                                                   command=setup_cmd,
                                                   error_msg=error_message)

            num_nodes = len(ip_list)
            plural = 's' if num_nodes > 1 else ''
            if not detach_setup:
                logger.info(
                    f'{fore.CYAN}Running setup on {num_nodes} node{plural}.'
                    f'{style.RESET_ALL}')
            subprocess_utils.run_in_parallel(_setup_node, runners)

        if detach_setup:
            # Only set this when setup needs to be run outside the self._setup()
            # as part of a job (--detach-setup).
            self._setup_cmd = setup_cmd
            return
        logger.info(f'{fore.GREEN}Setup completed.{style.RESET_ALL}')
        end = time.time()
        logger.debug(f'Setup took {end - start} seconds.')

    def _exec_code_on_head(
        self,
        handle: CloudVmRayResourceHandle,
        codegen: str,
        job_id: int,
        executable: str,
        detach_run: bool = False,
        spot_dag: Optional['dag.Dag'] = None,
    ) -> None:
        """Executes generated code on the head node."""
        style = colorama.Style
        fore = colorama.Fore
        ssh_credentials = backend_utils.ssh_credential_from_yaml(
            handle.cluster_yaml, handle.docker_user)
        head_ssh_port = handle.head_ssh_port
        runner = command_runner.SSHCommandRunner(handle.head_ip,
                                                 port=head_ssh_port,
                                                 **ssh_credentials)
        with tempfile.NamedTemporaryFile('w', prefix='sky_app_') as fp:
            fp.write(codegen)
            fp.flush()
            script_path = os.path.join(SKY_REMOTE_APP_DIR, f'sky_job_{job_id}')
            # We choose to sync code + exec, because the alternative of 'ray
            # submit' may not work as it may use system python (python2) to
            # execute the script.  Happens for AWS.
            runner.rsync(source=fp.name,
                         target=script_path,
                         up=True,
                         stream_logs=False)
        remote_log_dir = self.log_dir
        remote_log_path = os.path.join(remote_log_dir, 'run.log')

        assert executable == 'python3', executable
        cd = f'cd {SKY_REMOTE_WORKDIR}'

        job_owner = ssh_credentials['ssh_user']
        if handle.docker_user is not None:
            job_owner = handle.docker_user
        ray_job_id = job_lib.make_ray_job_id(job_id, job_owner)
        if isinstance(handle.launched_resources.cloud, clouds.Local):
            # Ray Multitenancy is unsupported.
            # (Git Issue) https://github.com/ray-project/ray/issues/6800
            # Temporary workaround - wrap the run command in a script, and
            # execute it as the specified user.
            executable = onprem_utils.get_python_executable(handle.cluster_name)
            ray_command = (f'{cd} && {executable} -u {script_path} '
                           f'> {remote_log_path} 2>&1')
            job_submit_cmd = self._setup_and_create_job_cmd_on_local_head(
                handle, ray_command, ray_job_id)
        else:
            job_submit_cmd = (
                'RAY_DASHBOARD_PORT=$(python -c "from sky.skylet import job_lib; print(job_lib.get_job_submission_port())" 2> /dev/null || echo 8265);'  # pylint: disable=line-too-long
                f'{cd} && ray job submit '
                '--address=http://127.0.0.1:$RAY_DASHBOARD_PORT '
                f'--submission-id {ray_job_id} --no-wait '
                f'"{executable} -u {script_path} > {remote_log_path} 2>&1"')

            mkdir_code = (f'{cd} && mkdir -p {remote_log_dir} && '
                          f'touch {remote_log_path}')
            code = job_lib.JobLibCodeGen.queue_job(job_id, job_submit_cmd)
            job_submit_cmd = mkdir_code + ' && ' + code

            if spot_dag is not None:
                # Add the spot job to spot queue table.
                spot_codegen = spot_lib.SpotCodeGen()
                spot_code = spot_codegen.set_pending(job_id, spot_dag)
                # Set the spot job to PENDING state to make sure that this spot
                # job appears in the `sky spot queue`, when there are already 16
                # controller process jobs running on the controller VM with 8
                # CPU cores.
                # The spot job should be set to PENDING state *after* the
                # controller process job has been queued, as our skylet on spot
                # controller will set the spot job in FAILED state if the
                # controller process job does not exist.
                # We cannot set the spot job to PENDING state in the codegen for
                # the controller process job, as it will stay in the job pending
                # table and not be executed until there is an empty slot.
                job_submit_cmd = job_submit_cmd + ' && ' + spot_code

        returncode, stdout, stderr = self.run_on_head(handle,
                                                      job_submit_cmd,
                                                      stream_logs=False,
                                                      require_outputs=True)

        if 'has no attribute' in stdout:
            # Happens when someone calls `sky exec` but remote is outdated
            # necessicating calling `sky launch`
            with ux_utils.print_exception_no_traceback():
                raise RuntimeError(
                    f'{colorama.Fore.RED}SkyPilot runtime is stale on the '
                    'remote cluster. To update, run: sky launch -c '
                    f'{handle.cluster_name}{colorama.Style.RESET_ALL}')

        subprocess_utils.handle_returncode(returncode,
                                           job_submit_cmd,
                                           f'Failed to submit job {job_id}.',
                                           stderr=stdout + stderr)

        logger.info('Job submitted with Job ID: '
                    f'{style.BRIGHT}{job_id}{style.RESET_ALL}')

        try:
            if not detach_run:
                if handle.cluster_name == spot_lib.SPOT_CONTROLLER_NAME:
                    self.tail_spot_logs(handle, job_id)
                else:
                    # Sky logs. Not using subprocess.run since it will make the
                    # ssh keep connected after ctrl-c.
                    self.tail_logs(handle, job_id)
        finally:
            name = handle.cluster_name
            if name == spot_lib.SPOT_CONTROLLER_NAME:
                logger.info(
                    f'{fore.CYAN}Spot Job ID: '
                    f'{style.BRIGHT}{job_id}{style.RESET_ALL}'
                    '\nTo cancel the job:\t\t'
                    f'{backend_utils.BOLD}sky spot cancel {job_id}'
                    f'{backend_utils.RESET_BOLD}'
                    '\nTo stream job logs:\t\t'
                    f'{backend_utils.BOLD}sky spot logs {job_id}'
                    f'{backend_utils.RESET_BOLD}'
                    f'\nTo stream controller logs:\t'
                    f'{backend_utils.BOLD}sky spot logs --controller {job_id}'
                    f'{backend_utils.RESET_BOLD}'
                    '\nTo view all spot jobs:\t\t'
                    f'{backend_utils.BOLD}sky spot queue'
                    f'{backend_utils.RESET_BOLD}'
                    '\nTo view the spot job dashboard:\t'
                    f'{backend_utils.BOLD}sky spot dashboard'
                    f'{backend_utils.RESET_BOLD}')
            else:
                logger.info(f'{fore.CYAN}Job ID: '
                            f'{style.BRIGHT}{job_id}{style.RESET_ALL}'
                            '\nTo cancel the job:\t'
                            f'{backend_utils.BOLD}sky cancel {name} {job_id}'
                            f'{backend_utils.RESET_BOLD}'
                            '\nTo stream job logs:\t'
                            f'{backend_utils.BOLD}sky logs {name} {job_id}'
                            f'{backend_utils.RESET_BOLD}'
                            '\nTo view the job queue:\t'
                            f'{backend_utils.BOLD}sky queue {name}'
                            f'{backend_utils.RESET_BOLD}')

    def _setup_and_create_job_cmd_on_local_head(
        self,
        handle: CloudVmRayResourceHandle,
        ray_command: str,
        ray_job_id: str,
    ):
        """Generates and prepares job submission code for local clusters."""
        ssh_credentials = backend_utils.ssh_credential_from_yaml(
            handle.cluster_yaml, handle.docker_user)
        ssh_user = ssh_credentials['ssh_user']
        runner = command_runner.SSHCommandRunner(handle.head_ip,
                                                 port=handle.head_ssh_port,
                                                 **ssh_credentials)
        remote_log_dir = self.log_dir
        with tempfile.NamedTemporaryFile('w', prefix='sky_local_app_') as fp:
            fp.write(ray_command)
            fp.flush()
            run_file = os.path.basename(fp.name)
            remote_run_file = f'/tmp/sky_local/{run_file}'
            # Ensures remote_run_file directory is created.
            runner.run(f'mkdir -p {os.path.dirname(remote_run_file)}',
                       stream_logs=False)
            # We choose to sync code + exec, so that Ray job submission API will
            # work for the multitenant case.
            runner.rsync(source=fp.name,
                         target=remote_run_file,
                         up=True,
                         stream_logs=False)
        runner.run(f'mkdir -p {remote_log_dir}; chmod a+rwx {remote_run_file}',
                   stream_logs=False)
        switch_user_cmd = job_lib.make_job_command_with_user_switching(
            ssh_user, remote_run_file)
        switch_user_cmd = ' '.join(switch_user_cmd)
        job_submit_cmd = (
            'ray job submit '
            '--address='
            f'http://127.0.0.1:{constants.SKY_REMOTE_RAY_DASHBOARD_PORT} '
            f'--submission-id {ray_job_id} '
            f'--no-wait -- {switch_user_cmd}')
        return job_submit_cmd

    def _add_job(self, handle: CloudVmRayResourceHandle,
                 job_name: Optional[str], resources_str: str) -> int:
        username = getpass.getuser()
        code = job_lib.JobLibCodeGen.add_job(job_name, username,
                                             self.run_timestamp, resources_str)
        returncode, job_id_str, stderr = self.run_on_head(handle,
                                                          code,
                                                          stream_logs=False,
                                                          require_outputs=True,
                                                          separate_stderr=True)
        # TODO(zhwu): this sometimes will unexpectedly fail, we can add
        # retry for this, after we figure out the reason.
        subprocess_utils.handle_returncode(returncode, code,
                                           'Failed to fetch job id.', stderr)
        try:
            job_id_match = _JOB_ID_PATTERN.search(job_id_str)
            if job_id_match is not None:
                job_id = int(job_id_match.group(1))
            else:
                # For backward compatibility.
                job_id = int(job_id_str)
        except ValueError as e:
            logger.error(stderr)
            raise ValueError(f'Failed to parse job id: {job_id_str}; '
                             f'Returncode: {returncode}') from e
        return job_id

    def _execute(
        self,
        handle: CloudVmRayResourceHandle,
        task: task_lib.Task,
        detach_run: bool,
        dryrun: bool = False,
    ) -> None:
        if task.run is None:
            logger.info('Run commands not specified or empty.')
            return
        # Check the task resources vs the cluster resources. Since `sky exec`
        # will not run the provision and _check_existing_cluster
        self.check_resources_fit_cluster(handle, task)

        resources_str = backend_utils.get_task_resources_str(task)

        if dryrun:
            logger.info(f'Dryrun complete. Would have run:\n{task}')
            return

        job_id = self._add_job(handle, task.name, resources_str)

        is_tpu_vm_pod = tpu_utils.is_tpu_vm_pod(handle.launched_resources)
        # Case: task_lib.Task(run, num_nodes=N) or TPU VM Pods
        if task.num_nodes > 1 or is_tpu_vm_pod:
            self._execute_task_n_nodes(handle, task, job_id, detach_run)
        else:
            # Case: task_lib.Task(run, num_nodes=1)
            self._execute_task_one_node(handle, task, job_id, detach_run)

    def _post_execute(self, handle: CloudVmRayResourceHandle,
                      down: bool) -> None:
        fore = colorama.Fore
        style = colorama.Style
        name = handle.cluster_name
        if name == spot_lib.SPOT_CONTROLLER_NAME or down:
            return
        stop_str = ('\nTo stop the cluster:'
                    f'\t{backend_utils.BOLD}sky stop {name}'
                    f'{backend_utils.RESET_BOLD}')
        if isinstance(handle.launched_resources.cloud, clouds.Local):
            stop_str = ''
        logger.info(f'\n{fore.CYAN}Cluster name: '
                    f'{style.BRIGHT}{name}{style.RESET_ALL}'
                    '\nTo log into the head VM:\t'
                    f'{backend_utils.BOLD}ssh {name}'
                    f'{backend_utils.RESET_BOLD}'
                    '\nTo submit a job:'
                    f'\t\t{backend_utils.BOLD}sky exec {name} yaml_file'
                    f'{backend_utils.RESET_BOLD}'
                    f'{stop_str}'
                    '\nTo teardown the cluster:'
                    f'\t{backend_utils.BOLD}sky down {name}'
                    f'{backend_utils.RESET_BOLD}')
        if handle.tpu_delete_script is not None:
            logger.info('Tip: `sky down` will delete launched TPU(s) too.')

    def _teardown_ephemeral_storage(self, task: task_lib.Task) -> None:
        storage_mounts = task.storage_mounts
        if storage_mounts is not None:
            for _, storage in storage_mounts.items():
                if not storage.persistent:
                    storage.delete()

    def _teardown(self,
                  handle: CloudVmRayResourceHandle,
                  terminate: bool,
                  purge: bool = False):
        """Tear down/ Stop the cluster.

        Args:
            handle: The handle to the cluster.
            terminate: Terminate or stop the cluster.
            purge: Purge the cluster record from the cluster table, even if
                the teardown fails.
        Raises:
            exceptions.ClusterOwnerIdentityMismatchError: If the cluster is
                owned by another user.
            exceptions.CloudUserIdentityError: if we fail to get the current
                user identity.
            RuntimeError: If the cluster fails to be terminated/stopped.
        """
        cluster_name = handle.cluster_name
        # Check if the cluster is owned by the current user. Raise
        # exceptions.ClusterOwnerIdentityMismatchError
        yellow = colorama.Fore.YELLOW
        reset = colorama.Style.RESET_ALL
        is_identity_mismatch_and_purge = False
        try:
            backend_utils.check_owner_identity(cluster_name)
        except exceptions.ClusterOwnerIdentityMismatchError as e:
            if purge:
                logger.error(e)
                verbed = 'terminated' if terminate else 'stopped'
                logger.warning(
                    f'{yellow}Purge (-p/--purge) is set, ignoring the '
                    f'identity mismatch error and removing '
                    f'the cluser record from cluster table.{reset}\n{yellow}It '
                    'is the user\'s responsibility to ensure that this '
                    f'cluster is actually {verbed} on the cloud.{reset}')
                is_identity_mismatch_and_purge = True
            else:
                raise

        lock_path = os.path.expanduser(
            backend_utils.CLUSTER_STATUS_LOCK_PATH.format(cluster_name))

        try:
            # TODO(mraheja): remove pylint disabling when filelock
            # version updated
            # pylint: disable=abstract-class-instantiated
            with filelock.FileLock(
                    lock_path,
                    backend_utils.CLUSTER_STATUS_LOCK_TIMEOUT_SECONDS):
                self.teardown_no_lock(
                    handle,
                    terminate,
                    purge,
                    # When --purge is set and we already see an ID mismatch
                    # error, we skip the refresh codepath. This is because
                    # refresh checks current user identity can throw
                    # ClusterOwnerIdentityMismatchError. The argument/flag
                    # `purge` should bypass such ID mismatch errors.
                    refresh_cluster_status=not is_identity_mismatch_and_purge)
            if terminate:
                common_utils.remove_file_if_exists(lock_path)
        except filelock.Timeout as e:
            raise RuntimeError(
                f'Cluster {cluster_name!r} is locked by {lock_path}. '
                'Check to see if it is still being launched.') from e

    # --- CloudVMRayBackend Specific APIs ---

    def get_job_status(
        self,
        handle: CloudVmRayResourceHandle,
        job_ids: Optional[List[int]] = None,
        stream_logs: bool = True
    ) -> Dict[Optional[int], Optional[job_lib.JobStatus]]:
        code = job_lib.JobLibCodeGen.get_job_status(job_ids)
        returncode, stdout, stderr = self.run_on_head(handle,
                                                      code,
                                                      stream_logs=stream_logs,
                                                      require_outputs=True,
                                                      separate_stderr=True)
        subprocess_utils.handle_returncode(returncode, code,
                                           'Failed to get job status.', stderr)
        statuses = job_lib.load_statuses_payload(stdout)
        return statuses

    def cancel_jobs(self, handle: CloudVmRayResourceHandle,
                    jobs: Optional[List[int]]):
        job_owner = onprem_utils.get_job_owner(handle.cluster_yaml,
                                               handle.docker_user)
        code = job_lib.JobLibCodeGen.cancel_jobs(job_owner, jobs)

        # All error messages should have been redirected to stdout.
        returncode, stdout, _ = self.run_on_head(handle,
                                                 code,
                                                 stream_logs=False,
                                                 require_outputs=True)
        subprocess_utils.handle_returncode(
            returncode, code,
            f'Failed to cancel jobs on cluster {handle.cluster_name}.', stdout)

    def sync_down_logs(
            self,
            handle: CloudVmRayResourceHandle,
            job_ids: Optional[List[str]],
            local_dir: str = constants.SKY_LOGS_DIRECTORY) -> Dict[str, str]:
        """Sync down logs for the given job_ids.

        Returns:
            A dictionary mapping job_id to log path.
        """
        code = job_lib.JobLibCodeGen.get_run_timestamp_with_globbing(job_ids)
        returncode, run_timestamps, stderr = self.run_on_head(
            handle,
            code,
            stream_logs=False,
            require_outputs=True,
            separate_stderr=True)
        subprocess_utils.handle_returncode(returncode, code,
                                           'Failed to sync logs.', stderr)
        run_timestamps = common_utils.decode_payload(run_timestamps)
        if not run_timestamps:
            logger.info(f'{colorama.Fore.YELLOW}'
                        'No matching log directories found'
                        f'{colorama.Style.RESET_ALL}')
            return {}

        job_ids = list(run_timestamps.keys())
        run_timestamps = list(run_timestamps.values())
        remote_log_dirs = [
            os.path.join(constants.SKY_LOGS_DIRECTORY, run_timestamp)
            for run_timestamp in run_timestamps
        ]
        local_log_dirs = [
            os.path.expanduser(os.path.join(local_dir, run_timestamp))
            for run_timestamp in run_timestamps
        ]

        style = colorama.Style
        fore = colorama.Fore
        for job_id, log_dir in zip(job_ids, local_log_dirs):
            logger.info(f'{fore.CYAN}Job {job_id} logs: {log_dir}'
                        f'{style.RESET_ALL}')

        ip_list = handle.external_ips()
        assert ip_list is not None, 'external_ips is not cached in handle'
        ssh_port_list = handle.external_ssh_ports()
        assert ssh_port_list is not None, 'external_ssh_ports is not cached ' \
                                          'in handle'
        ssh_credentials = backend_utils.ssh_credential_from_yaml(
            handle.cluster_yaml, handle.docker_user)
        runners = command_runner.SSHCommandRunner.make_runner_list(
            ip_list, port_list=ssh_port_list, **ssh_credentials)

        def _rsync_down(args) -> None:
            """Rsync down logs from remote nodes.

            Args:
                args: A tuple of (runner, local_log_dir, remote_log_dir)
            """
            (runner, local_log_dir, remote_log_dir) = args
            try:
                os.makedirs(local_log_dir, exist_ok=True)
                runner.rsync(
                    source=f'{remote_log_dir}/*',
                    target=local_log_dir,
                    up=False,
                    stream_logs=False,
                )
            except exceptions.CommandError as e:
                if e.returncode == exceptions.RSYNC_FILE_NOT_FOUND_CODE:
                    # Raised by rsync_down. Remote log dir may not exist, since
                    # the job can be run on some part of the nodes.
                    logger.debug(f'{runner.ip} does not have the tasks/*.')
                else:
                    raise

        parallel_args = [[runner, *item]
                         for item in zip(local_log_dirs, remote_log_dirs)
                         for runner in runners]
        subprocess_utils.run_in_parallel(_rsync_down, parallel_args)
        return dict(zip(job_ids, local_log_dirs))

    def tail_logs(self,
                  handle: CloudVmRayResourceHandle,
                  job_id: Optional[int],
                  spot_job_id: Optional[int] = None,
                  follow: bool = True) -> int:
        job_owner = onprem_utils.get_job_owner(handle.cluster_yaml,
                                               handle.docker_user)
        code = job_lib.JobLibCodeGen.tail_logs(job_owner,
                                               job_id,
                                               spot_job_id=spot_job_id,
                                               follow=follow)
        if job_id is None and spot_job_id is None:
            logger.info(
                'Job ID not provided. Streaming the logs of the latest job.')

        # With the stdin=subprocess.DEVNULL, the ctrl-c will not directly
        # kill the process, so we need to handle it manually here.
        if threading.current_thread() is threading.main_thread():
            signal.signal(signal.SIGINT, backend_utils.interrupt_handler)
            signal.signal(signal.SIGTSTP, backend_utils.stop_handler)
        try:
            returncode = self.run_on_head(
                handle,
                code,
                stream_logs=True,
                process_stream=False,
                # Allocate a pseudo-terminal to disable output buffering.
                # Otherwise, there may be 5 minutes delay in logging.
                ssh_mode=command_runner.SshMode.INTERACTIVE,
                # Disable stdin to avoid ray outputs mess up the terminal with
                # misaligned output in multithreading/multiprocessing.
                # Refer to: https://github.com/ray-project/ray/blob/d462172be7c5779abf37609aed08af112a533e1e/python/ray/autoscaler/_private/subprocess_output_util.py#L264 # pylint: disable=line-too-long
                stdin=subprocess.DEVNULL,
            )
        except SystemExit as e:
            returncode = e.code
        return returncode

    def tail_spot_logs(self,
                       handle: CloudVmRayResourceHandle,
                       job_id: Optional[int] = None,
                       job_name: Optional[str] = None,
                       follow: bool = True) -> None:
        # if job_name is not None, job_id should be None
        assert job_name is None or job_id is None, (job_name, job_id)
        if job_name is not None:
            code = spot_lib.SpotCodeGen.stream_logs_by_name(job_name, follow)
        else:
            code = spot_lib.SpotCodeGen.stream_logs_by_id(job_id, follow)

        # With the stdin=subprocess.DEVNULL, the ctrl-c will not directly
        # kill the process, so we need to handle it manually here.
        if threading.current_thread() is threading.main_thread():
            signal.signal(signal.SIGINT, backend_utils.interrupt_handler)
            signal.signal(signal.SIGTSTP, backend_utils.stop_handler)

        # Refer to the notes in tail_logs.
        self.run_on_head(
            handle,
            code,
            stream_logs=True,
            process_stream=False,
            ssh_mode=command_runner.SshMode.INTERACTIVE,
            stdin=subprocess.DEVNULL,
        )

    def teardown_no_lock(self,
                         handle: CloudVmRayResourceHandle,
                         terminate: bool,
                         purge: bool = False,
                         post_teardown_cleanup: bool = True,
                         refresh_cluster_status: bool = True) -> None:
        """Teardown the cluster without acquiring the cluster status lock.

        NOTE: This method should not be called without holding the cluster
        status lock already.

        refresh_cluster_status is only used internally in the status refresh
        process, and should not be set to False in other cases.

        Raises:
            RuntimeError: If the cluster fails to be terminated/stopped.
        """
        if refresh_cluster_status:
            prev_cluster_status, _ = (
                backend_utils.refresh_cluster_status_handle(
                    handle.cluster_name, acquire_per_cluster_status_lock=False))
        else:
            record = global_user_state.get_cluster_from_name(
                handle.cluster_name)
            prev_cluster_status = record[
                'status'] if record is not None else None
        if prev_cluster_status is None:
            # When the cluster is not in the cluster table, we guarantee that
            # all related resources / cache / config are cleaned up, i.e. it
            # is safe to skip and return True.
            ux_utils.console_newline()
            logger.warning(
                f'Cluster {handle.cluster_name!r} is already terminated. '
                'Skipped.')
            return
        log_path = os.path.join(os.path.expanduser(self.log_dir),
                                'teardown.log')
        log_abs_path = os.path.abspath(log_path)
        cloud = handle.launched_resources.cloud
        config = common_utils.read_yaml(handle.cluster_yaml)
        cluster_name = handle.cluster_name
        cluster_name_on_cloud = handle.cluster_name_on_cloud

        # Avoid possibly unbound warnings. Code below must overwrite these vars:
        returncode = 0
        stdout = ''
        stderr = ''

        # Use the new provisioner for AWS.
        if isinstance(cloud, (clouds.AWS, clouds.GCP)):
            # Stop the ray autoscaler first to avoid the head node trying to
            # re-launch the worker nodes, during the termination of the
            # cluster.
            try:
                # We do not check the return code, since Ray returns
                # non-zero return code when calling Ray stop,
                # even when the command was executed successfully.
                self.run_on_head(handle, 'ray stop --force')
            except exceptions.FetchIPError:
                # This error is expected if the previous cluster IP is
                # failed to be found,
                # i.e., the cluster is already stopped/terminated.
                if prev_cluster_status == status_lib.ClusterStatus.UP:
                    logger.warning(
                        'Failed to take down Ray autoscaler on the head node. '
                        'It might be because the cluster\'s head node has '
                        'already been terminated. It is fine to skip this.')
            operation_fn = provision_lib.stop_instances
            if terminate:
                operation_fn = provision_lib.terminate_instances
            try:
                operation_fn(repr(cloud),
                             cluster_name_on_cloud,
                             provider_config=config['provider'])
            except Exception as e:  # pylint: disable=broad-except
                if purge:
                    logger.warning(
                        _TEARDOWN_PURGE_WARNING.format(
                            reason='stopping/terminating cluster nodes',
                            details=common_utils.format_exception(
                                e, use_bracket=True)))
                else:
                    raise

            if post_teardown_cleanup:
                self.post_teardown_cleanup(handle, terminate, purge)
            return

        if terminate and isinstance(cloud, clouds.Azure):
            # Here we handle termination of Azure by ourselves instead of Ray
            # autoscaler.
            resource_group = config['provider']['resource_group']
            terminate_cmd = f'az group delete -y --name {resource_group}'
            with log_utils.safe_rich_status(f'[bold cyan]Terminating '
                                            f'[green]{cluster_name}'):
                returncode, stdout, stderr = log_lib.run_with_log(
                    terminate_cmd,
                    log_abs_path,
                    shell=True,
                    stream_logs=False,
                    require_outputs=True)

        elif (isinstance(cloud, clouds.IBM) and terminate and
              prev_cluster_status == status_lib.ClusterStatus.STOPPED):
            # pylint: disable= W0622 W0703 C0415
            from sky.adaptors import ibm
            from sky.skylet.providers.ibm.vpc_provider import IBMVPCProvider

            config_provider = common_utils.read_yaml(
                handle.cluster_yaml)['provider']
            region = config_provider['region']
            search_client = ibm.search_client()
            vpc_found = False
            # pylint: disable=unsubscriptable-object
            vpcs_filtered_by_tags_and_region = search_client.search(
                query=(f'type:vpc AND tags:{cluster_name_on_cloud} '
                       f'AND region:{region}'),
                fields=['tags', 'region', 'type'],
                limit=1000).get_result()['items']
            vpc_id = None
            try:
                # pylint: disable=line-too-long
                vpc_id = vpcs_filtered_by_tags_and_region[0]['crn'].rsplit(
                    ':', 1)[-1]
                vpc_found = True
            except Exception:
                logger.critical('failed to locate vpc for ibm cloud')
                returncode = -1

            if vpc_found:
                # pylint: disable=line-too-long E1136
                # Delete VPC and it's associated resources
                vpc_provider = IBMVPCProvider(
                    config_provider['resource_group_id'], region,
                    cluster_name_on_cloud)
                vpc_provider.delete_vpc(vpc_id, region)
                # successfully removed cluster as no exception was raised
                returncode = 0

        elif terminate and isinstance(cloud, clouds.SCP):
            # pylint: disable=import-outside-toplevel
            from sky.skylet.providers.scp.node_provider import SCPError
            from sky.skylet.providers.scp.node_provider import SCPNodeProvider
            config['provider']['cache_stopped_nodes'] = not terminate
            provider = SCPNodeProvider(config['provider'],
                                       cluster_name_on_cloud)
            try:
                if not os.path.exists(provider.metadata.path):
                    raise SCPError('SKYPILOT_ERROR_NO_NODES_LAUNCHED: '
                                   'Metadata file does not exist.')

                with open(provider.metadata.path, 'r') as f:
                    metadata = json.load(f)
                    node_id = next(iter(metadata.values())).get(
                        'creation', {}).get('virtualServerId', None)
                    provider.terminate_node(node_id)
                returncode = 0
            except SCPError as e:
                returncode = 1
                stdout = ''
                stderr = str(e)

        # Apr, 2023 by Hysun(hysun.he@oracle.com): Added support for OCI
        # May, 2023 by Hysun: Allow terminate INIT cluster which may have
        # some instances provisioning in background but not completed.
        elif (isinstance(cloud, clouds.OCI) and terminate and
              prev_cluster_status in (status_lib.ClusterStatus.STOPPED,
                                      status_lib.ClusterStatus.INIT)):
            region = config['provider']['region']

            # pylint: disable=import-outside-toplevel
            from ray.autoscaler.tags import TAG_RAY_CLUSTER_NAME

            from sky.skylet.providers.oci.query_helper import oci_query_helper

            # 0: All terminated successfully, failed count otherwise
            returncode = oci_query_helper.terminate_instances_by_tags(
                {TAG_RAY_CLUSTER_NAME: cluster_name_on_cloud}, region)

            # To avoid undefined local variables error.
            stdout = stderr = ''
        else:
            config['provider']['cache_stopped_nodes'] = not terminate
            with tempfile.NamedTemporaryFile('w',
                                             prefix='sky_',
                                             delete=False,
                                             suffix='.yml') as f:
                common_utils.dump_yaml(f.name, config)
                f.flush()

                teardown_verb = 'Terminating' if terminate else 'Stopping'
                with log_utils.safe_rich_status(f'[bold cyan]{teardown_verb} '
                                                f'[green]{cluster_name}'):
                    # FIXME(zongheng): support retries. This call can fail for
                    # example due to GCP returning list requests per limit
                    # exceeded.
                    returncode, stdout, stderr = log_lib.run_with_log(
                        ['ray', 'down', '-y', f.name],
                        log_abs_path,
                        stream_logs=False,
                        require_outputs=True,
                        # Disable stdin to avoid ray outputs mess up the
                        # terminal with misaligned output when multithreading/
                        # multiprocessing are used.
                        # Refer to: https://github.com/ray-project/ray/blob/d462172be7c5779abf37609aed08af112a533e1e/python/ray/autoscaler/_private/subprocess_output_util.py#L264 # pylint: disable=line-too-long
                        stdin=subprocess.DEVNULL)
        if returncode != 0:
            if purge:
                logger.warning(
                    _TEARDOWN_PURGE_WARNING.format(
                        reason='stopping/terminating cluster nodes',
                        details=stderr))
            # 'TPU must be specified.': This error returns when we call "gcloud
            #   delete" with an empty VM list where no instance exists. Safe to
            #   ignore it and do cleanup locally. TODO(wei-lin): refactor error
            #   handling mechanism.
            #
            # 'SKYPILOT_ERROR_NO_NODES_LAUNCHED': this indicates nodes are
            #   never launched and the errors are related to pre-launch
            #   configurations (such as VPC not found). So it's safe & good UX
            #   to not print a failure message.
            #
            # '(ResourceGroupNotFound)': this indicates the resource group on
            #   Azure is not found. That means the cluster is already deleted
            #   on the cloud. So it's safe & good UX to not print a failure
            #   message.
            elif ('TPU must be specified.' not in stderr and
                  'SKYPILOT_ERROR_NO_NODES_LAUNCHED: ' not in stderr and
                  '(ResourceGroupNotFound)' not in stderr):
                raise RuntimeError(
                    _TEARDOWN_FAILURE_MESSAGE.format(
                        extra_reason='',
                        cluster_name=cluster_name_on_cloud,
                        stdout=stdout,
                        stderr=stderr))

        # No need to clean up if the cluster is already terminated
        # (i.e., prev_status is None), as the cleanup has already been done
        # if the cluster is removed from the status table.
        if post_teardown_cleanup:
            self.post_teardown_cleanup(handle, terminate, purge)

    def post_teardown_cleanup(self,
                              handle: CloudVmRayResourceHandle,
                              terminate: bool,
                              purge: bool = False) -> None:
        """Cleanup local configs/caches and delete TPUs after teardown.

        This method will handle the following cleanup steps:
        * Deleting the TPUs;
        * Removing ssh configs for the cluster;
        * Updating the local state of the cluster;
        * Removing the terminated cluster's scripts and ray yaml files.

        Raises:
            RuntimeError: If it fails to delete the TPU.
        """
        log_path = os.path.join(os.path.expanduser(self.log_dir),
                                'teardown.log')
        log_abs_path = os.path.abspath(log_path)
        cluster_name_on_cloud = handle.cluster_name_on_cloud

        if (handle.tpu_delete_script is not None and
                os.path.exists(handle.tpu_delete_script)):
            with log_utils.safe_rich_status('[bold cyan]Terminating TPU...'):
                tpu_rc, tpu_stdout, tpu_stderr = log_lib.run_with_log(
                    ['bash', handle.tpu_delete_script],
                    log_abs_path,
                    stream_logs=False,
                    require_outputs=True)
            if tpu_rc != 0:
                if _TPU_NOT_FOUND_ERROR in tpu_stderr:
                    logger.info('TPU not found. '
                                'It should have been deleted already.')
                elif purge:
                    logger.warning(
                        _TEARDOWN_PURGE_WARNING.format(
                            reason='stopping/terminating TPU',
                            details=tpu_stderr))
                else:
                    raise RuntimeError(
                        _TEARDOWN_FAILURE_MESSAGE.format(
                            extra_reason='It is caused by TPU failure.',
                            cluster_name=cluster_name_on_cloud,
                            stdout=tpu_stdout,
                            stderr=tpu_stderr))
        if (terminate and handle.launched_resources.is_image_managed is True):
            # Delete the image when terminating a "cloned" cluster, i.e.,
            # whose image is created by SkyPilot (--clone-disk-from)
            logger.debug(f'Deleting image {handle.launched_resources.image_id}')
            cluster_resources = handle.launched_resources
            cluster_cloud = cluster_resources.cloud
            image_dict = cluster_resources.image_id
            assert cluster_cloud is not None, cluster_resources
            assert image_dict is not None and len(image_dict) == 1
            image_id = list(image_dict.values())[0]
            try:
                cluster_cloud.delete_image(image_id,
                                           handle.launched_resources.region)
            except exceptions.CommandError as e:
                logger.warning(
                    f'Failed to delete cloned image {image_id}. Please '
                    'remove it manually to avoid image leakage. Details: '
                    f'{common_utils.format_exception(e, use_bracket=True)}')
        if terminate:
            cloud = handle.launched_resources.cloud
            config = common_utils.read_yaml(handle.cluster_yaml)
            if isinstance(cloud, (clouds.AWS, clouds.GCP)):
                # Clean up AWS SGs or GCP firewall rules
                # We don't need to clean up on Azure since it is done by
                # our sky node provider.
                # TODO(tian): Adding a no-op cleanup_ports API after #2286
                # merged.
                provision_lib.cleanup_ports(repr(cloud), cluster_name_on_cloud,
                                            config['provider'])

        # The cluster file must exist because the cluster_yaml will only
        # be removed after the cluster entry in the database is removed.
        config = common_utils.read_yaml(handle.cluster_yaml)
        auth_config = config['auth']
        backend_utils.SSHConfigHelper.remove_cluster(handle.cluster_name,
                                                     handle.head_ip,
                                                     auth_config,
                                                     handle.docker_user)

        global_user_state.remove_cluster(handle.cluster_name,
                                         terminate=terminate)

        if terminate:
            # Clean up TPU creation/deletion scripts
            if handle.tpu_delete_script is not None:
                assert handle.tpu_create_script is not None
                common_utils.remove_file_if_exists(handle.tpu_create_script)
                common_utils.remove_file_if_exists(handle.tpu_delete_script)

            # Clean up generated config
            # No try-except is needed since Ray will fail to teardown the
            # cluster if the cluster_yaml is missing.
            common_utils.remove_file_if_exists(handle.cluster_yaml)

    def set_autostop(self,
                     handle: CloudVmRayResourceHandle,
                     idle_minutes_to_autostop: Optional[int],
                     down: bool = False,
                     stream_logs: bool = True) -> None:
        if idle_minutes_to_autostop is not None:
            code = autostop_lib.AutostopCodeGen.set_autostop(
                idle_minutes_to_autostop, self.NAME, down)
            returncode, _, stderr = self.run_on_head(handle,
                                                     code,
                                                     require_outputs=True,
                                                     stream_logs=stream_logs)
            subprocess_utils.handle_returncode(returncode,
                                               code,
                                               'Failed to set autostop',
                                               stderr=stderr,
                                               stream_logs=stream_logs)
            global_user_state.set_cluster_autostop_value(
                handle.cluster_name, idle_minutes_to_autostop, down)

    def is_definitely_autostopping(self,
                                   handle: CloudVmRayResourceHandle,
                                   stream_logs: bool = True) -> bool:
        """Check if the cluster is autostopping.

        Returns:
            True if the cluster is definitely autostopping. It is possible
            that the cluster is still autostopping when False is returned,
            due to errors like transient network issues.
        """
        if handle.head_ip is None:
            # The head node of the cluster is not UP or in an abnormal state.
            # We cannot check if the cluster is autostopping.
            return False
        code = autostop_lib.AutostopCodeGen.is_autostopping()
        returncode, stdout, stderr = self.run_on_head(handle,
                                                      code,
                                                      require_outputs=True,
                                                      stream_logs=stream_logs)

        if returncode == 0:
            return common_utils.decode_payload(stdout)
        logger.debug(f'Failed to check if cluster is autostopping: {stderr}')
        return False

    # TODO(zhwu): Refactor this to a CommandRunner class, so different backends
    # can support its own command runner.
    @timeline.event
    def run_on_head(
        self,
        handle: CloudVmRayResourceHandle,
        cmd: str,
        *,
        port_forward: Optional[List[int]] = None,
        log_path: str = '/dev/null',
        stream_logs: bool = False,
        ssh_mode: command_runner.SshMode = command_runner.SshMode.
        NON_INTERACTIVE,
        under_remote_workdir: bool = False,
        require_outputs: bool = False,
        separate_stderr: bool = False,
        process_stream: bool = True,
        **kwargs,
    ) -> Union[int, Tuple[int, str, str]]:
        """Runs 'cmd' on the cluster's head node.

        It will try to fetch the head node IP if it is not cached.

        Args:
            handle: The ResourceHandle to the cluster.
            cmd: The command to run.

            Advanced options:

            port_forward: A list of ports to forward.
            log_path: The path to the log file.
            stream_logs: Whether to stream the logs to stdout/stderr.
            ssh_mode: The mode to use for ssh.
                See command_runner.SSHCommandRunner.SSHMode for more details.
            under_remote_workdir: Whether to run the command under the remote
                workdir ~/sky_workdir.
            require_outputs: Whether to return the stdout and stderr of the
                command.
            separate_stderr: Whether to separate stderr from stdout.
            process_stream: Whether to post-process the stdout/stderr of the
                command, such as replacing or skipping lines on the fly. If
                enabled, lines are printed only when '\r' or '\n' is found.

        Raises:
            exceptions.FetchIPError: If the head node IP cannot be fetched.
        """
        # This will try to fetch the head node IP if it is not cached.
        external_ips = handle.external_ips(max_attempts=_FETCH_IP_MAX_ATTEMPTS)
        head_ip = external_ips[0]
        external_ssh_ports = handle.external_ssh_ports(
            max_attempts=_FETCH_IP_MAX_ATTEMPTS)
        head_ssh_port = external_ssh_ports[0]

        ssh_credentials = backend_utils.ssh_credential_from_yaml(
            handle.cluster_yaml, handle.docker_user)
        runner = command_runner.SSHCommandRunner(head_ip,
                                                 port=head_ssh_port,
                                                 **ssh_credentials)
        if under_remote_workdir:
            cmd = f'cd {SKY_REMOTE_WORKDIR} && {cmd}'

        return runner.run(
            cmd,
            port_forward=port_forward,
            log_path=log_path,
            process_stream=process_stream,
            stream_logs=stream_logs,
            ssh_mode=ssh_mode,
            require_outputs=require_outputs,
            separate_stderr=separate_stderr,
            **kwargs,
        )

    # --- Utilities ---

    @timeline.event
    def _check_existing_cluster(
            self,
            task: task_lib.Task,
            to_provision: Optional[resources_lib.Resources],
            cluster_name: str,
            dryrun: bool = False) -> RetryingVmProvisioner.ToProvisionConfig:
        """Checks if the cluster exists and returns the provision config.

        Raises:
            exceptions.ResourcesMismatchError: If the resources in the task
                does not match the existing cluster.
            exceptions.InvalidClusterNameError: If the cluster name is invalid.
            # TODO(zhwu): complete the list of exceptions.
        """
        record = global_user_state.get_cluster_from_name(cluster_name)
        handle_before_refresh = None if record is None else record['handle']
        status_before_refresh = None if record is None else record['status']

        prev_cluster_status, handle = (status_before_refresh,
                                       handle_before_refresh)

        if not dryrun:
            prev_cluster_status, handle = (
                backend_utils.refresh_cluster_status_handle(
                    cluster_name,
                    # We force refresh for the init status to determine the
                    # actual state of a previous cluster in INIT state.
                    #
                    # This is important for the case, where an existing cluster
                    # is transitioned into INIT state due to key interruption
                    # during launching, with the following steps:
                    # (1) launch, after answering prompt immediately ctrl-c;
                    # (2) launch again.
                    # If we don't refresh the state of the cluster and reset it
                    # back to STOPPED, our failover logic will consider it as an
                    # abnormal cluster after hitting resources capacity limit on
                    # the cloud, and will start failover. This is not desired,
                    # because the user may want to keep the data on the disk of
                    # that cluster.
                    force_refresh_statuses={status_lib.ClusterStatus.INIT},
                    acquire_per_cluster_status_lock=False,
                ))
        if prev_cluster_status is not None:
            assert handle is not None
            # Cluster already exists.
            self.check_resources_fit_cluster(handle, task)
            # Use the existing cluster.
            assert handle.launched_resources is not None, (cluster_name, handle)
            return RetryingVmProvisioner.ToProvisionConfig(
                cluster_name,
                handle.launched_resources,
                handle.launched_nodes,
                prev_cluster_status=prev_cluster_status,
                prev_handle=handle)
        usage_lib.messages.usage.set_new_cluster()
        assert len(task.resources) == 1, task.resources
        # Use the task_cloud, because the cloud in `to_provision` can be changed
        # later during the retry.
        resources = list(task.resources)[0]
        task_cloud = (resources.cloud
                      if resources.cloud is not None else clouds.Cloud)
        task_cloud.check_cluster_name_is_valid(cluster_name)

        if to_provision is None:
            # The cluster is recently terminated either by autostop or manually
            # terminated on the cloud. We should use the previously terminated
            # resources to provision the cluster.
            assert isinstance(
                handle_before_refresh, CloudVmRayResourceHandle), (
                    f'Trying to launch cluster {cluster_name!r} recently '
                    'terminated  on the cloud, but the handle is not a '
                    f'CloudVmRayResourceHandle ({handle_before_refresh}).')
            status_before_refresh_str = None
            if status_before_refresh is not None:
                status_before_refresh_str = status_before_refresh.value

            logger.info(
                f'The cluster {cluster_name!r} (status: '
                f'{status_before_refresh_str}) was not found on the cloud: it '
                'may be autodowned, manually terminated, or its launch never '
                'succeeded. Provisioning a new cluster by using the same '
                'resources as its original launch.')
            to_provision = handle_before_refresh.launched_resources
            self.check_resources_fit_cluster(handle_before_refresh, task)

        cloud = to_provision.cloud
        if isinstance(cloud, clouds.Local):
            # The field ssh_user is specified in the cluster config file.
            ssh_user = onprem_utils.get_local_cluster_config_or_error(
                cluster_name)['auth']['ssh_user']
            logger.info(f'{colorama.Fore.CYAN}Connecting to local cluster: '
                        f'{cluster_name!r} [Username: {ssh_user}].'
                        f'{colorama.Style.RESET_ALL}\n'
                        'Run `sky status` to see existing clusters.')
        else:
            logger.info(
                f'{colorama.Fore.CYAN}Creating a new cluster: "{cluster_name}" '
                f'[{task.num_nodes}x {to_provision}].'
                f'{colorama.Style.RESET_ALL}\n'
                'Tip: to reuse an existing cluster, '
                'specify --cluster (-c). '
                'Run `sky status` to see existing clusters.')
        return RetryingVmProvisioner.ToProvisionConfig(cluster_name,
                                                       to_provision,
                                                       task.num_nodes,
                                                       prev_cluster_status=None,
                                                       prev_handle=None)

    def _set_tpu_name(self, handle: CloudVmRayResourceHandle,
                      tpu_name: str) -> None:
        """Sets TPU_NAME on all nodes."""
        ip_list = handle.external_ips()
        assert ip_list is not None, 'external_ips is not cached in handle'
        ssh_credentials = backend_utils.ssh_credential_from_yaml(
            handle.cluster_yaml, handle.docker_user)

        runners = command_runner.SSHCommandRunner.make_runner_list(
            ip_list, port_list=None, **ssh_credentials)

        def _setup_tpu_name_on_node(
                runner: command_runner.SSHCommandRunner) -> None:
            cmd = (f'[[ -z $TPU_NAME ]] && echo "export TPU_NAME={tpu_name}" '
                   '>> ~/.bashrc || echo "TPU_NAME already set"')
            returncode = runner.run(cmd,
                                    log_path=os.path.join(
                                        self.log_dir, 'tpu_setup.log'))
            subprocess_utils.handle_returncode(
                returncode, cmd, 'Failed to set TPU_NAME on node.')

        subprocess_utils.run_in_parallel(_setup_tpu_name_on_node, runners)

    def _execute_file_mounts(self, handle: CloudVmRayResourceHandle,
                             file_mounts: Dict[Path, Path]):
        """Executes file mounts.

        Rsyncing local files and copying from remote stores.
        """
        # File mounts handling for remote paths possibly without write access:
        #  (1) in 'file_mounts' sections, add <prefix> to these target paths.
        #  (2) then, create symlinks from '/.../file' to '<prefix>/.../file'.
        if file_mounts is None or not file_mounts:
            return
        symlink_commands = []
        fore = colorama.Fore
        style = colorama.Style
        logger.info(f'{fore.CYAN}Processing file mounts.{style.RESET_ALL}')
        start = time.time()
        ip_list = handle.external_ips()
        port_list = handle.external_ssh_ports()
        assert ip_list is not None, 'external_ips is not cached in handle'
        ssh_credentials = backend_utils.ssh_credential_from_yaml(
            handle.cluster_yaml, handle.docker_user)
        runners = command_runner.SSHCommandRunner.make_runner_list(
            ip_list, port_list=port_list, **ssh_credentials)
        log_path = os.path.join(self.log_dir, 'file_mounts.log')

        # Check the files and warn
        for dst, src in file_mounts.items():
            if not data_utils.is_cloud_store_url(src):
                full_src = os.path.abspath(os.path.expanduser(src))
                # Checked during Task.set_file_mounts().
                assert os.path.exists(full_src), f'{full_src} does not exist.'
                src_size = backend_utils.path_size_megabytes(full_src)
                if src_size >= _PATH_SIZE_MEGABYTES_WARN_THRESHOLD:
                    logger.warning(
                        f'{fore.YELLOW}The size of file mount src {src!r} '
                        f'is {src_size} MB. Try to keep src small or use '
                        '.gitignore to exclude large files, as large sizes '
                        f'will slow down rsync. {style.RESET_ALL}')
                if os.path.islink(full_src):
                    logger.warning(
                        f'{fore.YELLOW}Source path {src!r} is a symlink. '
                        f'Symlink contents are not uploaded.{style.RESET_ALL}')

        os.makedirs(os.path.expanduser(self.log_dir), exist_ok=True)
        os.system(f'touch {log_path}')
        tail_cmd = f'tail -n100 -f {log_path}'
        logger.info('To view detailed progress: '
                    f'{style.BRIGHT}{tail_cmd}{style.RESET_ALL}')

        for dst, src in file_mounts.items():
            # TODO: room for improvement.  Here there are many moving parts
            # (download gsutil on remote, run gsutil on remote).  Consider
            # alternatives (smart_open, each provider's own sdk), a
            # data-transfer container etc.
            if not os.path.isabs(dst) and not dst.startswith('~/'):
                dst = f'{SKY_REMOTE_WORKDIR}/{dst}'
            # Sync 'src' to 'wrapped_dst', a safe-to-write "wrapped" path.
            wrapped_dst = dst
            if not dst.startswith('~/') and not dst.startswith('/tmp/'):
                # Handles the remote paths possibly without write access.
                # (1) add <prefix> to these target paths.
                wrapped_dst = backend_utils.FileMountHelper.wrap_file_mount(dst)
                cmd = backend_utils.FileMountHelper.make_safe_symlink_command(
                    source=dst, target=wrapped_dst)
                symlink_commands.append(cmd)

            if not data_utils.is_cloud_store_url(src):
                full_src = os.path.abspath(os.path.expanduser(src))

                if os.path.isfile(full_src):
                    mkdir_for_wrapped_dst = (
                        f'mkdir -p {os.path.dirname(wrapped_dst)}')
                else:
                    mkdir_for_wrapped_dst = f'mkdir -p {wrapped_dst}'

                # TODO(mluo): Fix method so that mkdir and rsync run together
                backend_utils.parallel_data_transfer_to_nodes(
                    runners,
                    source=src,
                    target=wrapped_dst,
                    cmd=mkdir_for_wrapped_dst,
                    run_rsync=True,
                    action_message='Syncing',
                    log_path=log_path,
                    stream_logs=False,
                )
                continue

            storage = cloud_stores.get_storage_from_path(src)
            if storage.is_directory(src):
                sync = storage.make_sync_dir_command(source=src,
                                                     destination=wrapped_dst)
                # It is a directory so make sure it exists.
                mkdir_for_wrapped_dst = f'mkdir -p {wrapped_dst}'
            else:
                sync = storage.make_sync_file_command(source=src,
                                                      destination=wrapped_dst)
                # It is a file so make sure *its parent dir* exists.
                mkdir_for_wrapped_dst = (
                    f'mkdir -p {os.path.dirname(wrapped_dst)}')

            download_target_commands = [
                # Ensure sync can write to wrapped_dst (e.g., '/data/').
                mkdir_for_wrapped_dst,
                # Both the wrapped and the symlink dir exist; sync.
                sync,
            ]
            command = ' && '.join(download_target_commands)
            # dst is only used for message printing.
            backend_utils.parallel_data_transfer_to_nodes(
                runners,
                source=src,
                target=dst,
                cmd=command,
                run_rsync=False,
                action_message='Syncing',
                log_path=log_path,
                stream_logs=False,
            )
        # (2) Run the commands to create symlinks on all the nodes.
        symlink_command = ' && '.join(symlink_commands)
        if symlink_command:

            def _symlink_node(runner: command_runner.SSHCommandRunner):
                returncode = runner.run(symlink_command, log_path=log_path)
                subprocess_utils.handle_returncode(
                    returncode, symlink_command,
                    'Failed to create symlinks. The target destination '
                    f'may already exist. Log: {log_path}')

            subprocess_utils.run_in_parallel(_symlink_node, runners)
        end = time.time()
        logger.debug(f'File mount sync took {end - start} seconds.')

    def _execute_storage_mounts(self, handle: CloudVmRayResourceHandle,
                                storage_mounts: Dict[Path,
                                                     storage_lib.Storage]):
        """Executes storage mounts: installing mounting tools and mounting."""
        # Process only mount mode objects here. COPY mode objects have been
        # converted to regular copy file mounts and thus have been handled
        # in the '__execute_file_mounts' method.
        storage_mounts = {
            path: storage_mount
            for path, storage_mount in storage_mounts.items()
            if storage_mount.mode == storage_lib.StorageMode.MOUNT
        }

        if not storage_mounts:
            return

        cloud = handle.launched_resources.cloud
        # TODO(romil): Support Mounting for Local (remove sudo installation)
        if isinstance(cloud, clouds.Local):
            logger.warning(
                f'{colorama.Fore.YELLOW}Sky On-prem does not support '
                f'mounting. No action will be taken.{colorama.Style.RESET_ALL}')
            return

        fore = colorama.Fore
        style = colorama.Style
        plural = 's' if len(storage_mounts) > 1 else ''
        logger.info(f'{fore.CYAN}Processing {len(storage_mounts)} '
                    f'storage mount{plural}.{style.RESET_ALL}')
        start = time.time()
        ip_list = handle.external_ips()
        port_list = handle.external_ssh_ports()
        assert ip_list is not None, 'external_ips is not cached in handle'
        ssh_credentials = backend_utils.ssh_credential_from_yaml(
            handle.cluster_yaml, handle.docker_user)
        runners = command_runner.SSHCommandRunner.make_runner_list(
            ip_list, port_list=port_list, **ssh_credentials)
        log_path = os.path.join(self.log_dir, 'storage_mounts.log')

        for dst, storage_obj in storage_mounts.items():
            if not os.path.isabs(dst) and not dst.startswith('~/'):
                dst = f'{SKY_REMOTE_WORKDIR}/{dst}'
            # Get the first store and use it to mount
            store = list(storage_obj.stores.values())[0]
            mount_cmd = store.mount_command(dst)
            src_print = (storage_obj.source
                         if storage_obj.source else storage_obj.name)
            if isinstance(src_print, list):
                src_print = ', '.join(src_print)
            try:
                backend_utils.parallel_data_transfer_to_nodes(
                    runners,
                    source=src_print,
                    target=dst,
                    cmd=mount_cmd,
                    run_rsync=False,
                    action_message='Mounting',
                    log_path=log_path,
                )
            except exceptions.CommandError as e:
                if e.returncode == exceptions.MOUNT_PATH_NON_EMPTY_CODE:
                    mount_path = (f'{colorama.Fore.RED}'
                                  f'{colorama.Style.BRIGHT}{dst}'
                                  f'{colorama.Style.RESET_ALL}')
                    error_msg = (f'Mount path {mount_path} is non-empty.'
                                 f' {mount_path} may be a standard unix '
                                 f'path or may contain files from a previous'
                                 f' task. To fix, change the mount path'
                                 f' to an empty or non-existent path.')
                    raise RuntimeError(error_msg) from None
                else:
                    # Strip the command (a big heredoc) from the exception
                    raise exceptions.CommandError(
                        e.returncode, command='to mount',
                        error_msg=e.error_msg) from None

        end = time.time()
        logger.debug(f'Storage mount sync took {end - start} seconds.')

    def _execute_task_one_node(self, handle: CloudVmRayResourceHandle,
                               task: task_lib.Task, job_id: int,
                               detach_run: bool) -> None:
        # Launch the command as a Ray task.
        log_dir = os.path.join(self.log_dir, 'tasks')

        accelerator_dict = backend_utils.get_task_demands_dict(task)
        internal_ips = handle.internal_ips()
        assert internal_ips is not None, 'internal_ips is not cached in handle'

        codegen = RayCodeGen()
        is_local = isinstance(handle.launched_resources.cloud, clouds.Local)
        codegen.add_prologue(job_id, is_local=is_local)
        codegen.add_gang_scheduling_placement_group_and_setup(
            1,
            accelerator_dict,
            stable_cluster_internal_ips=internal_ips,
            setup_cmd=self._setup_cmd,
            setup_log_path=os.path.join(log_dir, 'setup.log'),
            envs=task.envs,
        )

        if callable(task.run):
            run_fn_code = textwrap.dedent(inspect.getsource(task.run))
            run_fn_name = task.run.__name__
            codegen.register_run_fn(run_fn_code, run_fn_name)

        # If it is a managed spot job, the TASK_ID_ENV_VAR will have been
        # already set by the controller.
        job_run_id = task.envs.get(
            constants.TASK_ID_ENV_VAR,
            common_utils.get_global_job_id(self.run_timestamp,
                                           cluster_name=handle.cluster_name,
                                           job_id=str(job_id)))

        command_for_node = task.run if isinstance(task.run, str) else None
        use_sudo = isinstance(handle.launched_resources.cloud, clouds.Local)
        codegen.add_ray_task(
            bash_script=command_for_node,
            env_vars=task.envs,
            task_name=task.name,
            job_run_id=job_run_id,
            ray_resources_dict=backend_utils.get_task_demands_dict(task),
            log_dir=log_dir,
            use_sudo=use_sudo)

        codegen.add_epilogue()

        self._exec_code_on_head(handle,
                                codegen.build(),
                                job_id,
                                executable='python3',
                                detach_run=detach_run,
                                spot_dag=task.spot_dag)

    def _execute_task_n_nodes(self, handle: CloudVmRayResourceHandle,
                              task: task_lib.Task, job_id: int,
                              detach_run: bool) -> None:
        # Strategy:
        #   ray.init(...)
        #   for node:
        #     submit _run_cmd(cmd) with resource {node_i: 1}
        log_dir_base = self.log_dir
        log_dir = os.path.join(log_dir_base, 'tasks')
        accelerator_dict = backend_utils.get_task_demands_dict(task)
        internal_ips = handle.internal_ips()
        assert internal_ips is not None, 'internal_ips is not cached in handle'

        # If TPU VM Pods is used, #num_nodes should be #num_tpu_devices
        is_tpu_vm_pod = tpu_utils.is_tpu_vm_pod(handle.launched_resources)
        if is_tpu_vm_pod:
            num_actual_nodes = tpu_utils.get_num_tpu_devices(
                handle.launched_resources)
        else:
            num_actual_nodes = task.num_nodes
        assert isinstance(num_actual_nodes, int), num_actual_nodes

        codegen = RayCodeGen()
        is_local = isinstance(handle.launched_resources.cloud, clouds.Local)
        codegen.add_prologue(job_id, is_local=is_local)
        codegen.add_gang_scheduling_placement_group_and_setup(
            num_actual_nodes,
            accelerator_dict,
            stable_cluster_internal_ips=internal_ips,
            setup_cmd=self._setup_cmd,
            setup_log_path=os.path.join(log_dir, 'setup.log'),
            envs=task.envs)

        if callable(task.run):
            run_fn_code = textwrap.dedent(inspect.getsource(task.run))
            run_fn_name = task.run.__name__
            codegen.register_run_fn(run_fn_code, run_fn_name)

        # If it is a managed spot job, the TASK_ID_ENV_VAR will have been
        # already set by the controller.
        job_run_id = task.envs.get(
            constants.TASK_ID_ENV_VAR,
            common_utils.get_global_job_id(self.run_timestamp,
                                           cluster_name=handle.cluster_name,
                                           job_id=str(job_id)))

        # TODO(zhwu): The resources limitation for multi-node ray.tune and
        # horovod should be considered.
        for i in range(num_actual_nodes):
            command_for_node = task.run if isinstance(task.run, str) else None

            # Ray's per-node resources, to constrain scheduling each command to
            # the corresponding node, represented by private IPs.
            use_sudo = isinstance(handle.launched_resources.cloud, clouds.Local)
            codegen.add_ray_task(
                bash_script=command_for_node,
                env_vars=task.envs,
                task_name=task.name,
                job_run_id=job_run_id,
                ray_resources_dict=accelerator_dict,
                log_dir=log_dir,
                gang_scheduling_id=i,
                use_sudo=use_sudo,
            )

        codegen.add_epilogue()
        # TODO(zhanghao): Add help info for downloading logs.
        self._exec_code_on_head(handle,
                                codegen.build(),
                                job_id,
                                executable='python3',
                                detach_run=detach_run,
                                spot_dag=task.spot_dag)<|MERGE_RESOLUTION|>--- conflicted
+++ resolved
@@ -631,10 +631,7 @@
             self.resources = resources
             self.num_nodes = num_nodes
             self.prev_cluster_status = prev_cluster_status
-<<<<<<< HEAD
-=======
             self.prev_handle = prev_handle
->>>>>>> 06a927cd
 
     def __init__(self,
                  log_dir: str,
@@ -1526,12 +1523,9 @@
             if zones and len(zones) == 1:
                 launched_resources = launched_resources.copy(zone=zones[0].name)
 
-<<<<<<< HEAD
-=======
             prev_cluster_ips = None
             if prev_handle is not None:
                 prev_cluster_ips = prev_handle.stable_internal_external_ips
->>>>>>> 06a927cd
             # Record early, so if anything goes wrong, 'sky status' will show
             # the cluster name and users can appropriately 'sky down'.  It also
             # means a second 'sky launch -c <name>' will attempt to reuse.
@@ -1705,11 +1699,6 @@
         """
         ssh_credentials = backend_utils.ssh_credential_from_yaml(
             cluster_yaml, cluster_handle.docker_user)
-<<<<<<< HEAD
-        # TODO: This will cause the cluster which is rebooted in the console
-        # having the wrong IP
-=======
->>>>>>> 06a927cd
         all_ips = cluster_handle.external_ips()
         num_tpu_devices = tpu_utils.get_num_tpu_devices(
             cluster_handle.launched_resources)
@@ -1947,13 +1936,8 @@
             if len(internal_ip_list) == 1:
                 head_internal_ip = internal_ip_list[0]
 
-<<<<<<< HEAD
-            print('Get head ips from ray up stdout: ', head_internal_ip,
-                  head_external_ip)
-=======
             logger.debug(f'Get head ips from ray up stdout: {head_internal_ip} '
                          f'{head_external_ip}')
->>>>>>> 06a927cd
             return (GangSchedulingStatus.CLUSTER_READY, stdout, stderr,
                     head_internal_ip, head_external_ip)
 
@@ -2339,14 +2323,9 @@
                     retry_cnt += 1
                     if retry_cnt >= max_attempts:
                         raise
-<<<<<<< HEAD
-        self.stable_ssh_ports = ([head_ssh_port] + [22] *
-                                 (self.launched_nodes - 1))
-=======
             # TODO(romilb): Multinode doesn't work with Kubernetes yet.
         self.stable_ssh_ports = ([head_ssh_port] + [22] *
                                  (self.num_node_ips - 1))
->>>>>>> 06a927cd
 
     def update_cluster_ips(
             self,
@@ -2377,10 +2356,6 @@
                 internal_ips, it is an optimization to avoid retrieving the
                 external IPs from the cloud provider.
         """
-<<<<<<< HEAD
-        if (external_ips is not None and
-                all(ip is not None for ip in external_ips)):
-=======
 
         def is_provided_ips_valid(ips: Optional[List[Optional[str]]]) -> bool:
             return (ips is not None and len(ips) == self.num_node_ips and
@@ -2388,7 +2363,6 @@
 
         if is_provided_ips_valid(external_ips):
             logger.debug(f'Using provided external IPs: {external_ips}')
->>>>>>> 06a927cd
             cluster_external_ips = typing.cast(List[str], external_ips)
         else:
             cluster_external_ips = backend_utils.get_node_ips(
@@ -2400,11 +2374,8 @@
                 get_internal_ips=False)
 
         if self.cached_external_ips == cluster_external_ips:
-<<<<<<< HEAD
-=======
             logger.debug('Skipping the fetching of internal IPs as the cached '
                          'external IPs matches the newly fetched ones.')
->>>>>>> 06a927cd
             # Optimization: If the cached external IPs are the same as the
             # retrieved external IPs, then we can skip retrieving internal
             # IPs since the cached IPs are up-to-date.
@@ -2424,13 +2395,8 @@
             # thus the first list of IPs returned above are already private
             # IPs. So skip the second query.
             cluster_internal_ips = list(cluster_external_ips)
-<<<<<<< HEAD
-        elif (internal_ips is not None and
-              all(ip is not None for ip in internal_ips)):
-=======
         elif is_provided_ips_valid(internal_ips):
             logger.debug(f'Using provided internal IPs: {internal_ips}')
->>>>>>> 06a927cd
             cluster_internal_ips = typing.cast(List[str], internal_ips)
         else:
             cluster_internal_ips = backend_utils.get_node_ips(
